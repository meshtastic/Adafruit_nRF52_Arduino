--- conflicted
+++ resolved
@@ -66,10 +66,6 @@
 #include "utility/utilities.h"
 #include "utility/AdaCallback.h"
 
-#ifdef NRF52840_XXAA
-//#include "tusb.h"
-#endif
-
 #ifdef __cplusplus
   #include "Uart.h"
 #endif
@@ -110,13 +106,8 @@
 
 #define bit(b) (1UL << (b))
 
-<<<<<<< HEAD
 #define digitalPinToPort(P)        ( ((P) < 32) ? NRF_P0 : NRF_P1 )
-#define digitalPinToBitMask(P)     ( 1 << g_ADigitalPinMap[P] )
-=======
-#define digitalPinToPort(P)        ( NRF_P0 )
 #define digitalPinToBitMask(P)     ( 1 << (P) )
->>>>>>> c44725b0
 //#define analogInPinToBit(P)        ( )
 #define portOutputRegister(port)   ( &(port->OUT) )
 #define portInputRegister(port)    ( &(port->IN) )
