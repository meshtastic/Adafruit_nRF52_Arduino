/*
  Copyright (c) 2015 Arduino LLC.  All right reserved.
  Copyright (c) 2016 Sandeep Mistry All right reserved.

  This library is free software; you can redistribute it and/or
  modify it under the terms of the GNU Lesser General Public
  License as published by the Free Software Foundation; either
  version 2.1 of the License, or (at your option) any later version.

  This library is distributed in the hope that it will be useful,
  but WITHOUT ANY WARRANTY; without even the implied warranty of
  MERCHANTABILITY or FITNESS FOR A PARTICULAR PURPOSE.
  See the GNU Lesser General Public License for more details.

  You should have received a copy of the GNU Lesser General Public
  License along with this library; if not, write to the Free Software
  Foundation, Inc., 51 Franklin St, Fifth Floor, Boston, MA  02110-1301  USA
*/

#include <nrf.h>

#include "Arduino.h"
#include "wiring_private.h"

#include <string.h>

#if defined(NRF52) || defined(NRF52_SERIES)
#define NUMBER_OF_GPIO_TE 8
#else
#define NUMBER_OF_GPIO_TE 4
#endif

static voidFuncPtr callbacksInt[NUMBER_OF_GPIO_TE];
static bool callbackDeferred[NUMBER_OF_GPIO_TE];
static int8_t channelMap[NUMBER_OF_GPIO_TE];
static int enabled = 0;

/* Configure I/O interrupt sources */
static void __initialize()
{
  memset(callbacksInt, 0, sizeof(callbacksInt));
  memset(channelMap, -1, sizeof(channelMap));
  memset(callbackDeferred, 0, sizeof(callbackDeferred));

  NVIC_DisableIRQ(GPIOTE_IRQn);
  NVIC_ClearPendingIRQ(GPIOTE_IRQn);
<<<<<<< HEAD
  NVIC_SetPriority(GPIOTE_IRQn, 2);
=======
  NVIC_SetPriority(GPIOTE_IRQn, 3);
>>>>>>> 8101355a
  NVIC_EnableIRQ(GPIOTE_IRQn);
}

/*
 * \brief Specifies a named Interrupt Service Routine (ISR) to call when an interrupt occurs.
 *        Replaces any previous function that was attached to the interrupt.
 *
 * \return Interrupt Mask
 */
int attachInterrupt(uint32_t pin, voidFuncPtr callback, uint32_t mode)
{
  if (!enabled) {
    __initialize();
    enabled = 1;
  }

  if (pin >= PINS_COUNT) {
    return 0;
  }

  pin = g_ADigitalPinMap[pin];

  bool deferred = (mode & ISR_DEFERRED) ? true : false;
  mode &= ~ISR_DEFERRED;

  uint32_t polarity;

  switch (mode) {
    case CHANGE:
      polarity = GPIOTE_CONFIG_POLARITY_Toggle;
      break;

    case FALLING:
      polarity = GPIOTE_CONFIG_POLARITY_HiToLo;
      break;

    case RISING:
      polarity = GPIOTE_CONFIG_POLARITY_LoToHi;
      break;

    default:
      return;
  }

  for (int ch = 0; ch < NUMBER_OF_GPIO_TE; ch++) {
    if (channelMap[ch] == -1 || (uint32_t)channelMap[ch] == pin) {
      channelMap[ch] = pin;
      callbacksInt[ch] = callback;
      callbackDeferred[ch] = deferred;

      NRF_GPIOTE->CONFIG[ch] &= ~(GPIOTE_CONFIG_PSEL_Msk | GPIOTE_CONFIG_POLARITY_Msk);
      NRF_GPIOTE->CONFIG[ch] |= ((pin << GPIOTE_CONFIG_PSEL_Pos) & GPIOTE_CONFIG_PSEL_Msk) |
                              ((polarity << GPIOTE_CONFIG_POLARITY_Pos) & GPIOTE_CONFIG_POLARITY_Msk);

      NRF_GPIOTE->CONFIG[ch] |= GPIOTE_CONFIG_MODE_Event;

      NRF_GPIOTE->INTENSET = (1 << ch);

      return (1 << ch);
    }
  }

  return 0;
}

/*
 * \brief Turns off the given interrupt.
 */
void detachInterrupt(uint32_t pin)
{
  if (pin >= PINS_COUNT) {
    return;
  }

  pin = g_ADigitalPinMap[pin];

  for (int ch = 0; ch < NUMBER_OF_GPIO_TE; ch++) {
    if ((uint32_t)channelMap[ch] == pin) {
      channelMap[ch] = -1;
      callbacksInt[ch] = NULL;
      callbackDeferred[ch] = false;

      NRF_GPIOTE->CONFIG[ch] &= ~GPIOTE_CONFIG_MODE_Event;

      NRF_GPIOTE->INTENCLR = (1 << ch);

      break;
    }
  }
}

void GPIOTE_IRQHandler()
{
  uint32_t event = offsetof(NRF_GPIOTE_Type, EVENTS_IN[0]);

  for (int ch = 0; ch < NUMBER_OF_GPIO_TE; ch++) {
    if ((*(uint32_t *)((uint32_t)NRF_GPIOTE + event) == 0x1UL) && (NRF_GPIOTE->INTENSET & (1 << ch))) {
      if (channelMap[ch] != -1 && callbacksInt[ch]) {
        if ( callbackDeferred[ch] )  {
          // Adafruit defer callback to non-isr if configured so
          ada_callback_fromISR(NULL, callbacksInt[ch]);
        }else{
         callbacksInt[ch]();
        }
      }

    *(uint32_t *)((uint32_t)NRF_GPIOTE + event) = 0;
#if __CORTEX_M == 0x04
    volatile uint32_t dummy = *((volatile uint32_t *)((uint32_t)NRF_GPIOTE + event));
    (void)dummy;
#endif
    }

    event = (uint32_t)((uint32_t)event + 4);
  }
}<|MERGE_RESOLUTION|>--- conflicted
+++ resolved
@@ -44,11 +44,7 @@
 
   NVIC_DisableIRQ(GPIOTE_IRQn);
   NVIC_ClearPendingIRQ(GPIOTE_IRQn);
-<<<<<<< HEAD
-  NVIC_SetPriority(GPIOTE_IRQn, 2);
-=======
   NVIC_SetPriority(GPIOTE_IRQn, 3);
->>>>>>> 8101355a
   NVIC_EnableIRQ(GPIOTE_IRQn);
 }
 
