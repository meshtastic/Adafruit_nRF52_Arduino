/*
  Copyright (c) 2015 Arduino LLC.  All right reserved.
  This library is free software; you can redistribute it and/or
  modify it under the terms of the GNU Lesser General Public
  License as published by the Free Software Foundation; either
  version 2.1 of the License, or (at your option) any later version.
  This library is distributed in the hope that it will be useful,
  but WITHOUT ANY WARRANTY; without even the implied warranty of
  MERCHANTABILITY or FITNESS FOR A PARTICULAR PURPOSE.
  See the GNU Lesser General Public License for more details.
  You should have received a copy of the GNU Lesser General Public
  License along with this library; if not, write to the Free Software
  Foundation, Inc., 51 Franklin St, Fifth Floor, Boston, MA  02110-1301  USA
*/

#define ARDUINO_MAIN
#include "Arduino.h"
#if (CFG_LOGGER == 2)
  #include <SEGGER_RTT.h>
#endif

// DEBUG Level 1
#if CFG_DEBUG
// weak function to avoid compilation error with
// non-Bluefruit library sketch such as ADC read test
void Bluefruit_printInfo() __attribute__((weak));
void Bluefruit_printInfo() {}
#endif

// From the UI, setting debug level to 3 will enable SysView
#if CFG_SYSVIEW
#include "SEGGER_RTT.h"
#include "SEGGER_SYSVIEW.h"
#endif

static TaskHandle_t  _loopHandle;


// Weak empty variant initialization function.
// May be redefined by variant files.
void initVariant() __attribute__((weak));
void initVariant() { }

#define LOOP_STACK_SZ       (256*4)
#define CALLBACK_STACK_SZ   (256*3)

static void loop_task(void* arg)
{
  (void) arg;

#if CFG_DEBUG
  // If Serial is not begin(), call it to avoid hard fault
  if(!Serial) Serial.begin(115200);
#endif

  setup();

#if CFG_DEBUG
  dbgPrintVersion();
  Bluefruit_printInfo();
#endif

  while (1)
  {
    loop();
    yield(); // yield to run other task

    // Serial events
    if (serialEvent && serialEventRun) serialEventRun();
  }
}

// \brief Main entry point of Arduino application
int main( void )
{
  init();
  initVariant();

#if CFG_SYSVIEW
  SEGGER_SYSVIEW_Conf();
#endif

#ifdef USE_TINYUSB
  Adafruit_TinyUSB_Core_init();
#endif

  // Create a task for loop()
  xTaskCreate( loop_task, "loop", LOOP_STACK_SZ, NULL, TASK_PRIO_LOW, &_loopHandle);

  // Initialize callback task
  ada_callback_init(CALLBACK_STACK_SZ);

  // Start FreeRTOS scheduler.
  vTaskStartScheduler();

  NVIC_SystemReset();

  return 0;
}

void suspendLoop(void)
{
  vTaskSuspend(_loopHandle);
}

extern "C"
{

// nanolib printf() retarget
int _write (int fd, const void *buf, size_t count)
{
  (void) fd;
<<<<<<< HEAD
#if (CFG_LOGGER == 2)
  unsigned numBytes = count;
  SEGGER_RTT_Write(0, buf, numBytes);
=======

#if 0 // CFG_SYSVIEW
  SEGGER_RTT_Write(0, (char*) buf, (int) count);
  return count;
>>>>>>> 27754636
#else
  if ( Serial )
  {
    return Serial.write( (const uint8_t *) buf, count);
  }
#endif
<<<<<<< HEAD
=======

>>>>>>> 27754636
  return 0;
}

}
<|MERGE_RESOLUTION|>--- conflicted
+++ resolved
@@ -110,26 +110,16 @@
 int _write (int fd, const void *buf, size_t count)
 {
   (void) fd;
-<<<<<<< HEAD
 #if (CFG_LOGGER == 2)
   unsigned numBytes = count;
   SEGGER_RTT_Write(0, buf, numBytes);
-=======
-
-#if 0 // CFG_SYSVIEW
-  SEGGER_RTT_Write(0, (char*) buf, (int) count);
-  return count;
->>>>>>> 27754636
+  return (int)count;
 #else
   if ( Serial )
   {
     return Serial.write( (const uint8_t *) buf, count);
   }
 #endif
-<<<<<<< HEAD
-=======
-
->>>>>>> 27754636
   return 0;
 }
 
