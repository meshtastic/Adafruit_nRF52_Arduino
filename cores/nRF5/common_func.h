--- conflicted
+++ resolved
@@ -214,26 +214,15 @@
 
 #else
 
-<<<<<<< HEAD
   #define PRINT_LOCATION()
   #define PRINT_MESS(x)
   #define PRTNT_HEAP()
   #define PRINT_STR(x)
   #define PRINT_INT(x)
   #define PRINT_HEX(x)
+  #define PRINT_FLOAT(x)
   #define PRINT_BUFFER(buf, n)
   #define ADALOG(...)
-=======
-#define PRINT_LOCATION()
-#define PRINT_MESS(x)
-#define PRINT_HEAP()
-#define PRINT_STR(x)
-#define PRINT_INT(x)
-#define PRINT_HEX(x)
-#define PRINT_FLOAT(x)
-#define PRINT_BUFFER(buf, n)
-#define ADALOG(...)
->>>>>>> 1f0a5872
 
 #endif
 
