/**************************************************************************/
/*!
    @file     common_func.h
    @author   hathach (tinyusb.org)

    @section LICENSE

    Software License Agreement (BSD License)

    Copyright (c) 2018, Adafruit Industries (adafruit.com)
    All rights reserved.

    Redistribution and use in source and binary forms, with or without
    modification, are permitted provided that the following conditions are met:
    1. Redistributions of source code must retain the above copyright
    notice, this list of conditions and the following disclaimer.
    2. Redistributions in binary form must reproduce the above copyright
    notice, this list of conditions and the following disclaimer in the
    documentation and/or other materials provided with the distribution.
    3. Neither the name of the copyright holders nor the
    names of its contributors may be used to endorse or promote products
    derived from this software without specific prior written permission.

    THIS SOFTWARE IS PROVIDED BY THE COPYRIGHT HOLDERS ''AS IS'' AND ANY
    EXPRESS OR IMPLIED WARRANTIES, INCLUDING, BUT NOT LIMITED TO, THE IMPLIED
    WARRANTIES OF MERCHANTABILITY AND FITNESS FOR A PARTICULAR PURPOSE ARE
    DISCLAIMED. IN NO EVENT SHALL THE COPYRIGHT HOLDER BE LIABLE FOR ANY
    DIRECT, INDIRECT, INCIDENTAL, SPECIAL, EXEMPLARY, OR CONSEQUENTIAL DAMAGES
    (INCLUDING, BUT NOT LIMITED TO, PROCUREMENT OF SUBSTITUTE GOODS OR SERVICES;
    LOSS OF USE, DATA, OR PROFITS; OR BUSINESS INTERRUPTION) HOWEVER CAUSED AND
    ON ANY THEORY OF LIABILITY, WHETHER IN CONTRACT, STRICT LIABILITY, OR TORT
    (INCLUDING NEGLIGENCE OR OTHERWISE) ARISING IN ANY WAY OUT OF THE USE OF THIS
    SOFTWARE, EVEN IF ADVISED OF THE POSSIBILITY OF SUCH DAMAGE.
*/
/**************************************************************************/

#ifndef _COMMON_FUNC_H_
#define _COMMON_FUNC_H_

#ifdef __cplusplus
 extern "C" {
#endif

#define COMMENT_OUT(x)

#define memclr(buffer, size)  memset(buffer, 0, size)
#define varclr(_var)          memclr(_var, sizeof(*(_var)))
#define arrclr(_arr)          memclr(_arr, sizeof(_arr))

#define arrcount(_arr)       ( sizeof(_arr) / sizeof(_arr[0]) )

#define __swap32(x)    __REV(x)                   ///< built-in function to swap Endian of 32-bit number
#define __swap16(u16)  ((uint16_t) __REV16(u16))  ///< built-in function to swap Endian of 16-bit number

#define maxof(a,b) \
    ({ typeof (a) _a = (a); \
       typeof (b) _b = (b); \
       _a > _b ? _a : _b; })

#define minof(a,b) \
    ({ typeof (a) _a = (a); \
       typeof (b) _b = (b); \
       _a < _b ? _a : _b; })

/*------------------------------------------------------------------*/
/* Count number of arguments of __VA_ARGS__
 * - reference https://groups.google.com/forum/#!topic/comp.std.c/d-6Mj5Lko_s
 * - _GET_NTH_ARG() takes args >= N (64) but only expand to Nth one (64th)
 * - _RSEQ_N() is reverse sequential to N to add padding to have
 * Nth position is the same as the number of arguments
 * - ##__VA_ARGS__ is used to deal with 0 paramerter (swallows comma)
 *------------------------------------------------------------------*/
#define VA_ARGS_NUM(...) 	 NARG_(_0, ##__VA_ARGS__,_RSEQ_N())
#define NARG_(...)   _GET_NTH_ARG(__VA_ARGS__)
#define _GET_NTH_ARG( \
          _1, _2, _3, _4, _5, _6, _7, _8, _9,_10, \
         _11,_12,_13,_14,_15,_16,_17,_18,_19,_20, \
         _21,_22,_23,_24,_25,_26,_27,_28,_29,_30, \
         _31,_32,_33,_34,_35,_36,_37,_38,_39,_40, \
         _41,_42,_43,_44,_45,_46,_47,_48,_49,_50, \
         _51,_52,_53,_54,_55,_56,_57,_58,_59,_60, \
         _61,_62,_63,N,...) N
#define _RSEQ_N() \
         62,61,60,                      \
         59,58,57,56,55,54,53,52,51,50, \
         49,48,47,46,45,44,43,42,41,40, \
         39,38,37,36,35,34,33,32,31,30, \
         29,28,27,26,25,24,23,22,21,20, \
         19,18,17,16,15,14,13,12,11,10, \
         9,8,7,6,5,4,3,2,1,0

//--------------------------------------------------------------------+
// MACROS
//--------------------------------------------------------------------+
#define U16_HIGH(u16)              ((uint8_t) (((u16) >> 8) & 0x00ff))
#define U16_LOW(u16)               ((uint8_t) ((u16)       & 0x00ff))
#define U16_BYTES_BE(u16)           U16_HIGH(u16), U16_LOW(u16)
#define U16_BYTES_LE(u16)           U16_LOW(u16), U16_HIGH(u16)

#define U32_BYTE1(u32)              ((uint8_t) (((u32) >> 24) & 0x000000ff)) // MSB
#define U32_BYTE2(u32)              ((uint8_t) (((u32) >> 16) & 0x000000ff))
#define U32_BYTE3(u32)              ((uint8_t) (((u32) >>  8) & 0x000000ff))
#define U32_BYTE4(u32)              ((uint8_t) ((u32)         & 0x000000ff)) // LSB

#define U32_FROM_U8(b1, b2, b3, b4) ((uint32_t) (((b1) << 24) + ((b2) << 16) + ((b3) << 8) + (b4)))
#define U32_FROM_U16(high, low)     ((uint32_t) (((high) << 16) | (low)))
#define U16_FROM_U8(high, low)      ((uint32_t) (((high) << 8) | (low)))

#define U32_BYTES_BE(u32)            U32_BYTE1(u32), U32_BYTE2(u32), U32_BYTE3(u32), U32_BYTE4(u32)
#define U32_BYTES_LE(u32)            U32_BYTE4(u32), U32_BYTE3(u32), U32_BYTE2(u32), U32_BYTE1(u32)

#define SWAP16(x)                   ((uint16_t)(((x) << 8) | (((x) & 0xff00) >> 8)))

//--------------------------------------------------------------------+
// DEBUG HELPER
//--------------------------------------------------------------------+
const char* dbg_err_str(int32_t err_id); // TODO move to other place

#if CFG_DEBUG
  #define LOG_LV1(...)          ADALOG(__VA_ARGS__)
  #define LOG_LV1_BUFFER(...)   ADALOG_BUFFER(__VA_ARGS__)
#else
  #define LOG_LV1(...)
  #define LOG_LV1_BUFFER(...)
#endif

#if CFG_DEBUG >= 2
  #define LOG_LV2(...)          ADALOG(__VA_ARGS__)
  #define LOG_LV2_BUFFER(...)   ADALOG_BUFFER(__VA_ARGS__)
#else
  #define LOG_LV2(...)
  #define LOG_LV2_BUFFER(...)
#endif

#if CFG_DEBUG

#if __cplusplus
  #define PRINTF    ::printf
#else
  #define PRINTF    printf
#endif

#define PRINT_LOCATION()      PRINTF("%s: %d:\n", __PRETTY_FUNCTION__, __LINE__)
#define PRINT_MESS(x)         PRINTF("%s: %d: %s \n"   , __FUNCTION__, __LINE__, (char*)(x))
#define PRTNT_HEAP()          if (CFG_DEBUG == 3) PRINTF("\n%s: %d: Heap free: %d\n", __FUNCTION__, __LINE__, util_heap_get_free_size())
#define PRINT_STR(x)          PRINTF("%s: %d: " #x " = %s\n"   , __FUNCTION__, __LINE__, (char*)(x) )
#define PRINT_INT(x)          PRINTF("%s: %d: " #x " = %ld\n"  , __FUNCTION__, __LINE__, (uint32_t) (x) )
#define PRINT_FLOAT(x)        PRINTF("%s: %d: " #x " = %f\n"  , __FUNCTION__, __LINE__, (float) (x) )

#define PRINT_HEX(x) \
  do {\
    PRINTF("%s: %d: " #x " = 0x", __PRETTY_FUNCTION__, __LINE__);\
    char fmt[] = "%00X\n";\
    fmt[2] += 2*sizeof(x); /* Hex with correct size */\
    PRINTF(fmt, (x) );\
  }while(0)

#define PRINT_BUFFER(buf, n) \
  do {\
    uint8_t const* p8 = (uint8_t const*) (buf);\
    PRINTF(#buf ": ");\
    for(uint32_t i=0; i<(n); i++) {\
      if (i%16 == 0) PRINTF("\n"); \
      PRINTF("%02x ", p8[i]); \
    }\
    PRINTF("\n");\
  }while(0)

#define ADALOG(tag, ...) \
  do { \
    if ( tag ) PRINTF("[%-6s] ", tag);\
    PRINTF(__VA_ARGS__);\
    PRINTF("\n");\
  }while(0)

#define ADALOG_BUFFER(_tag, _buf, _n) \
  do {\
    const char * _xtag = _tag;\
    if ( _xtag ) PRINTF("%-6s: len = %d\n", _xtag, _n);\
    dbgDumpMemory(_buf, 1, _n, true);\
  }while(0)

#else

<<<<<<< HEAD
  #define PRINT_LOCATION()
  #define PRINT_MESS(x)
  #define PRTNT_HEAP()
  #define PRINT_STR(x)
  #define PRINT_INT(x)
  #define PRINT_HEX(x)
  #define PRINT_BUFFER(buf, n)
  #define ADALOG(...)
=======
#define PRINT_LOCATION()
#define PRINT_MESS(x)
#define PRTNT_HEAP()
#define PRINT_STR(x)
#define PRINT_INT(x)
#define PRINT_HEX(x)
#define PRINT_FLOAT(x)
#define PRINT_BUFFER(buf, n)
#define ADALOG(...)
>>>>>>> 7444ba47

#endif

//--------------------------------------------------------------------+
// INLINE FUNCTION
//--------------------------------------------------------------------+
/// Checks is all values in the supplied array are zero
static inline bool mem_test_zero(void const* buffer, uint32_t size)
{
  uint8_t const* p_mem = (uint8_t const*) buffer;
  for(uint32_t i=0; i<size; i++) if (p_mem[i] != 0)  return false;
  return true;
}

//------------- Min, Max -------------//
static inline uint8_t  min8 (uint8_t  x, uint8_t  y) { return (x < y) ? x : y; }
static inline uint16_t min16(uint16_t x, uint16_t y) { return (x < y) ? x : y; }
static inline uint32_t min32(uint32_t x, uint32_t y) { return (x < y) ? x : y; }

static inline uint8_t  max8 (uint8_t  x, uint8_t  y) { return (x > y) ? x : y; }
static inline uint16_t max16(uint16_t x, uint16_t y) { return (x > y) ? x : y; }
static inline uint32_t max32(uint32_t x, uint32_t y) { return (x > y) ? x : y; }

//------------- Conversion -------------//
/// form an uint32_t from 4 x uint8_t
static inline uint32_t u32_from_u8(uint8_t b1, uint8_t b2, uint8_t b3, uint8_t b4)
{
  return (b1 << 24) + (b2 << 16) + (b3 << 8) + b4;
}

static inline uint16_t u32_high_u16(uint32_t u32)
{
  return (uint16_t) ((u32 >> 16) & 0xffff);
}

static inline uint16_t u32_low_u16(uint32_t u32)
{
  return (uint16_t) (u32 & 0xffff);
}

static inline uint16_t u16_from_u8(uint8_t b1, uint8_t b2)
{
  return (b1 << 8) + b2;
}

static inline uint8_t u16_high_u8(uint16_t u16)
{
  return (uint8_t) ((u16 >> 8) & 0x00ff);
}

static inline uint8_t u16_low_u8(uint16_t u16)
{
  return (uint8_t) (u16 & 0x00ff);
}

//------------- Align -------------//
static inline uint32_t align32 (uint32_t value)
{
  return (value & 0xFFFFFFE0UL);
}

static inline uint32_t align16 (uint32_t value)
{
  return (value & 0xFFFFFFF0UL);
}

static inline uint32_t align4 (uint32_t value)
{
  return (value & 0xFFFFFFFCUL);
}

static inline uint32_t align_n (uint32_t alignment, uint32_t value)
{
  return value & (~(alignment-1));
}

static inline uint32_t align4k (uint32_t value)
{
  return (value & 0xFFFFF000UL);
}

static inline uint32_t offset4k(uint32_t value)
{
  return (value & 0xFFFUL);
}

//------------- Mathematics -------------//
static inline bool is_within(uint32_t lower, uint32_t value, uint32_t upper)
{
  return (lower <= value) && (value <= upper);
}

#ifdef __cplusplus
 }
#endif

#endif /* _COMMON_FUNC_H_ */<|MERGE_RESOLUTION|>--- conflicted
+++ resolved
@@ -182,7 +182,6 @@
 
 #else
 
-<<<<<<< HEAD
   #define PRINT_LOCATION()
   #define PRINT_MESS(x)
   #define PRTNT_HEAP()
@@ -191,17 +190,6 @@
   #define PRINT_HEX(x)
   #define PRINT_BUFFER(buf, n)
   #define ADALOG(...)
-=======
-#define PRINT_LOCATION()
-#define PRINT_MESS(x)
-#define PRTNT_HEAP()
-#define PRINT_STR(x)
-#define PRINT_INT(x)
-#define PRINT_HEX(x)
-#define PRINT_FLOAT(x)
-#define PRINT_BUFFER(buf, n)
-#define ADALOG(...)
->>>>>>> 7444ba47
 
 #endif
 
