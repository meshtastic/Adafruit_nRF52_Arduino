--- conflicted
+++ resolved
@@ -141,15 +141,6 @@
 
 #if CFG_DEBUG
 
-<<<<<<< HEAD
-#if __cplusplus
-  #define PRINTF    ::printf
-#else
-  #define PRINTF    printf
-#endif
-
-=======
->>>>>>> 0a7d94e2
 #define PRINT_LOCATION()      PRINTF("%s: %d:\n", __PRETTY_FUNCTION__, __LINE__)
 #define PRINT_MESS(x)         PRINTF("%s: %d: %s \n"   , __FUNCTION__, __LINE__, (char*)(x))
 #define PRTNT_HEAP()          if (CFG_DEBUG >= 3) PRINTF("\n%s: %d: Heap free: %d\n", __FUNCTION__, __LINE__, util_heap_get_free_size())
