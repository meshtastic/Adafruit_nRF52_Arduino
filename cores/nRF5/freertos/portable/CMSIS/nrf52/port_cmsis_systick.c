/*
 * FreeRTOS Kernel V10.0.0
 * Copyright (C) 2017 Amazon.com, Inc. or its affiliates.  All Rights Reserved.
 *
 * Permission is hereby granted, free of charge, to any person obtaining a copy of
 * this software and associated documentation files (the "Software"), to deal in
 * the Software without restriction, including without limitation the rights to
 * use, copy, modify, merge, publish, distribute, sublicense, and/or sell copies of
 * the Software, and to permit persons to whom the Software is furnished to do so,
 * subject to the following conditions:
 *
 * The above copyright notice and this permission notice shall be included in all
 * copies or substantial portions of the Software. If you wish to use our Amazon
 * FreeRTOS name, please do so in a fair use way that does not cause confusion.
 *
 * THE SOFTWARE IS PROVIDED "AS IS", WITHOUT WARRANTY OF ANY KIND, EXPRESS OR
 * IMPLIED, INCLUDING BUT NOT LIMITED TO THE WARRANTIES OF MERCHANTABILITY, FITNESS
 * FOR A PARTICULAR PURPOSE AND NONINFRINGEMENT. IN NO EVENT SHALL THE AUTHORS OR
 * COPYRIGHT HOLDERS BE LIABLE FOR ANY CLAIM, DAMAGES OR OTHER LIABILITY, WHETHER
 * IN AN ACTION OF CONTRACT, TORT OR OTHERWISE, ARISING FROM, OUT OF OR IN
 * CONNECTION WITH THE SOFTWARE OR THE USE OR OTHER DEALINGS IN THE SOFTWARE.
 *
 * http://www.FreeRTOS.org
 * http://aws.amazon.com/freertos
 *
 * 1 tab == 4 spaces!
 */

/* Scheduler includes. */
#include "FreeRTOS.h"
#include "task.h"
//#include "app_util.h"
//#include "nrf_log.h"
#include "nrf_nvic.h"

#define ROUNDED_DIV(A, B) (((A) + ((B) / 2)) / (B))

#ifdef SOFTDEVICE_PRESENT
#include "nrf_soc.h"
#include "nrf_sdm.h"
#endif

/*-----------------------------------------------------------
 * Implementation of functions defined in portable.h for the ARM CM4F port.
 * CMSIS compatible layer to menage SysTick ticking source.
 *----------------------------------------------------------*/
#if configUSE_16_BIT_TICKS == 1
#error This port does not support 16 bit ticks.
#endif

#include "nrf_rtc.h"

/*-----------------------------------------------------------*/

void xPortSysTickHandler( void )
{
    traceISR_ENTER();
#if configUSE_TICKLESS_IDLE == 1
    nrf_rtc_event_clear(portNRF_RTC_REG, NRF_RTC_EVENT_COMPARE_0);
#endif

    BaseType_t switch_req = pdFALSE;
    uint32_t isrstate = portSET_INTERRUPT_MASK_FROM_ISR();

    uint32_t systick_counter = nrf_rtc_counter_get(portNRF_RTC_REG);
    nrf_rtc_event_clear(portNRF_RTC_REG, NRF_RTC_EVENT_TICK);

    if (configUSE_DISABLE_TICK_AUTO_CORRECTION_DEBUG == 0)
    {
        /* check FreeRTOSConfig.h file for more details on configUSE_DISABLE_TICK_AUTO_CORRECTION_DEBUG */
        TickType_t diff;
        diff = (systick_counter - xTaskGetTickCount()) & portNRF_RTC_MAXTICKS;

        /* At most 1 step if scheduler is suspended - the xTaskIncrementTick
         * would return the tick state from the moment when suspend function was called. */
        if ((diff > 1) && (xTaskGetSchedulerState() != taskSCHEDULER_RUNNING))
        {
            diff = 1;
        }
        while ((diff--) > 0)
        {
            switch_req |= xTaskIncrementTick();
        }
    }
    else
    {
        switch_req = xTaskIncrementTick();
    }

    /* Increment the RTOS tick as usual which checks if there is a need for rescheduling */
    if ( switch_req != pdFALSE )
    {
        traceISR_EXIT_TO_SCHEDULER();
        /* A context switch is required.  Context switching is performed in
        the PendSV interrupt.  Pend the PendSV interrupt. */
        SCB->ICSR = SCB_ICSR_PENDSVSET_Msk;
        __SEV();
    }
    else
    {
        traceISR_EXIT();
    }

    portCLEAR_INTERRUPT_MASK_FROM_ISR( isrstate );
}

/*
 * Setup the RTC time to generate the tick interrupts at the required
 * frequency.
 */
void vPortSetupTimerInterrupt( void )
{
    /* Request LF clock */
    // nrf_drv_clock_lfclk_request(NULL);

    /* Configure SysTick to interrupt at the requested rate. */
    nrf_rtc_prescaler_set(portNRF_RTC_REG, portNRF_RTC_PRESCALER);
    nrf_rtc_int_enable   (portNRF_RTC_REG, RTC_INTENSET_TICK_Msk);
    nrf_rtc_task_trigger (portNRF_RTC_REG, NRF_RTC_TASK_CLEAR);
    nrf_rtc_task_trigger (portNRF_RTC_REG, NRF_RTC_TASK_START);
    nrf_rtc_event_enable(portNRF_RTC_REG, RTC_EVTEN_OVRFLW_Msk);

    NVIC_SetPriority(portNRF_RTC_IRQn, configKERNEL_INTERRUPT_PRIORITY);
    NVIC_EnableIRQ(portNRF_RTC_IRQn);
}

#if configUSE_TICKLESS_IDLE == 1

void vPortSuppressTicksAndSleep( TickType_t xExpectedIdleTime )
{
    /*
     * Implementation note:
     *
     * To help debugging the option configUSE_TICKLESS_IDLE_SIMPLE_DEBUG was presented.
     * This option would make sure that even if program execution was stopped inside
     * this function no more than expected number of ticks would be skipped.
     *
     * Normally RTC works all the time even if firmware execution was stopped
     * and that may lead to skipping too much of ticks.
     */
    TickType_t enterTime;

    /* Make sure the SysTick reload value does not overflow the counter. */
    if ( xExpectedIdleTime > portNRF_RTC_MAXTICKS - configEXPECTED_IDLE_TIME_BEFORE_SLEEP )
    {
        xExpectedIdleTime = portNRF_RTC_MAXTICKS - configEXPECTED_IDLE_TIME_BEFORE_SLEEP;
    }
    /* Block all the interrupts globally */
#ifdef SOFTDEVICE_PRESENT
    do{
        uint8_t dummy = 0;
        uint32_t err_code = sd_nvic_critical_region_enter(&dummy);
        (void) err_code; //APP_ERROR_CHECK(err_code);
    }while (0);
#else
    __disable_irq();
#endif

    enterTime = nrf_rtc_counter_get(portNRF_RTC_REG);

    if ( eTaskConfirmSleepModeStatus() != eAbortSleep )
    {
        TickType_t xModifiableIdleTime;
        TickType_t wakeupTime = (enterTime + xExpectedIdleTime) & portNRF_RTC_MAXTICKS;

        /* Stop tick events */
        nrf_rtc_int_disable(portNRF_RTC_REG, NRF_RTC_INT_TICK_MASK);

        /* Configure CTC interrupt */
        nrf_rtc_cc_set(portNRF_RTC_REG, 0, wakeupTime);
        nrf_rtc_event_clear(portNRF_RTC_REG, NRF_RTC_EVENT_COMPARE_0);
        nrf_rtc_int_enable(portNRF_RTC_REG, NRF_RTC_INT_COMPARE0_MASK);

        __DSB();

        /* Sleep until something happens.  configPRE_SLEEP_PROCESSING() can
         * set its parameter to 0 to indicate that its implementation contains
         * its own wait for interrupt or wait for event instruction, and so wfi
         * should not be executed again.  However, the original expected idle
         * time variable must remain unmodified, so a copy is taken. */
        xModifiableIdleTime = xExpectedIdleTime;
        configPRE_SLEEP_PROCESSING( xModifiableIdleTime );
        if ( xModifiableIdleTime > 0 )
        {
#if (__FPU_USED == 1)
            // nRF52832 errata 87: prevent FPU from keeping CPU on
            // https://infocenter.nordicsemi.com/topic/errata_nRF52832_Rev2/ERR/nRF52832/Rev2/latest/anomaly_832_87.html?cp=4_2_1_0_1_24
            __set_FPSCR(__get_FPSCR() & ~(0x0000009F));
            (void) __get_FPSCR();
            NVIC_ClearPendingIRQ(FPU_IRQn);
#endif
#ifdef SOFTDEVICE_PRESENT // TODO
            uint8_t sd_en = 0;
            (void) sd_softdevice_is_enabled(&sd_en);
            if (sd_en) // (softdevice_handler_is_enabled())
            {
                uint32_t err_code = sd_app_evt_wait();
                //APP_ERROR_CHECK(err_code);
            }
            else
#endif
            {
                /* No SD -  we would just block interrupts globally.
                * BASEPRI cannot be used for that because it would prevent WFE from wake up.
                */
                do{
                    __WFE();
                } while (0 == (NVIC->ISPR[0] | NVIC->ISPR[1]));
            }
        }
        configPOST_SLEEP_PROCESSING( xExpectedIdleTime );

        nrf_rtc_int_disable(portNRF_RTC_REG, NRF_RTC_INT_COMPARE0_MASK);
        nrf_rtc_event_clear(portNRF_RTC_REG, NRF_RTC_EVENT_COMPARE_0);

        /* Correct the system ticks */
        {
            TickType_t diff;
            TickType_t exitTime;

            nrf_rtc_event_clear(portNRF_RTC_REG, NRF_RTC_EVENT_TICK);
            nrf_rtc_int_enable (portNRF_RTC_REG, NRF_RTC_INT_TICK_MASK);

            exitTime = nrf_rtc_counter_get(portNRF_RTC_REG);
            diff =  (exitTime - enterTime) & portNRF_RTC_MAXTICKS;

            /* It is important that we clear pending here so that our corrections are latest and in sync with tick_interrupt handler */
            NVIC_ClearPendingIRQ(portNRF_RTC_IRQn);

            if ((configUSE_TICKLESS_IDLE_SIMPLE_DEBUG) && (diff > xExpectedIdleTime))
            {
                diff = xExpectedIdleTime;
            }

            // nRF-provided fix for delay() wakeup 1ms spin-loop power waste
            // See https://devzone.nordicsemi.com/f/nordic-q-a/63828/vtaskdelay-on-nrf52-freertos-port-wastes-cpu-power
            BaseType_t switch_req = pdFALSE;

            if (diff > 1)
            {
                vTaskStepTick(diff - 1);
                switch_req = xTaskIncrementTick();
            }
            else if (diff == 1)
            {
                switch_req = xTaskIncrementTick();
            }

            /* Increment the RTOS tick as usual which checks if there is a need for rescheduling */
            if ( switch_req != pdFALSE )
            {
<<<<<<< HEAD
                vTaskStepTick(diff);

                // If dwt cycle count is enable, adjust it as welll
                if ( (CoreDebug->DEMCR & CoreDebug_DEMCR_TRCENA_Msk) && (DWT->CTRL & DWT_CTRL_CYCCNTENA_Msk) )
                {
                  DWT->CYCCNT += ((diff * 1000000) / configTICK_RATE_HZ) * 64;
                }
=======
                /* A context switch is required.  Context switching is performed in
                   the PendSV interrupt.  Pend the PendSV interrupt. */
                SCB->ICSR = SCB_ICSR_PENDSVSET_Msk;
                __SEV();
>>>>>>> 6c66cd13
            }
        }
    }
#ifdef SOFTDEVICE_PRESENT
    uint32_t err_code = sd_nvic_critical_region_exit(0);
    (void) err_code; //APP_ERROR_CHECK(err_code);
#else
    __enable_irq();
#endif
}

#endif // configUSE_TICKLESS_IDLE<|MERGE_RESOLUTION|>--- conflicted
+++ resolved
@@ -239,30 +239,27 @@
             if (diff > 1)
             {
                 vTaskStepTick(diff - 1);
-                switch_req = xTaskIncrementTick();
-            }
-            else if (diff == 1)
-            {
-                switch_req = xTaskIncrementTick();
-            }
-
-            /* Increment the RTOS tick as usual which checks if there is a need for rescheduling */
-            if ( switch_req != pdFALSE )
-            {
-<<<<<<< HEAD
-                vTaskStepTick(diff);
-
+               
                 // If dwt cycle count is enable, adjust it as welll
                 if ( (CoreDebug->DEMCR & CoreDebug_DEMCR_TRCENA_Msk) && (DWT->CTRL & DWT_CTRL_CYCCNTENA_Msk) )
                 {
                   DWT->CYCCNT += ((diff * 1000000) / configTICK_RATE_HZ) * 64;
                 }
-=======
+              
+                switch_req = xTaskIncrementTick();
+            }
+            else if (diff == 1)
+            {
+                switch_req = xTaskIncrementTick();
+            }
+
+            /* Increment the RTOS tick as usual which checks if there is a need for rescheduling */
+            if ( switch_req != pdFALSE )
+            {
                 /* A context switch is required.  Context switching is performed in
                    the PendSV interrupt.  Pend the PendSV interrupt. */
                 SCB->ICSR = SCB_ICSR_PENDSVSET_Msk;
                 __SEV();
->>>>>>> 6c66cd13
             }
         }
     }
