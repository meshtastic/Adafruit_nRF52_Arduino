--- conflicted
+++ resolved
@@ -17,11 +17,7 @@
 # Foundation, Inc., 51 Franklin St, Fifth Floor, Boston, MA  02110-1301  USA
 
 name=Adafruit nRF52 Boards
-<<<<<<< HEAD
-version=0.9.0
-=======
-version=0.8.6
->>>>>>> 594a80a7
+version=0.8.5
 
 # Compile variables
 # -----------------
