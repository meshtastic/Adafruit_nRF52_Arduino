name: Build

on: [pull_request, push]

jobs:
  build:
    strategy:
      fail-fast: false
      matrix:
        arduino-platform: ['cluenrf52840', 'cplaynrf52840', 'feather52832', 'feather52840', 'feather52840sense', 'itsybitsy52840']

    runs-on: ubuntu-latest
    
    steps:
    - name: Setup Python
      uses: actions/setup-python@v1
      with:
        python-version: '3.x'
        
    - name: Checkout code
      uses: actions/checkout@v2

    - name: Checkout submodules
      shell: bash
      run: |
        auth_header="$(git config --local --get http.https://github.com/.extraheader)"
        git submodule sync --recursive
        git -c "http.extraheader=$auth_header" -c protocol.version=2 submodule update --init --force --recursive      
        
    - name: Install Arduino CLI and Tools
      run: |
        pip3 install adafruit-nrfutil
        # make all our directories we need for files and libraries
        mkdir $HOME/.arduino15
        mkdir $HOME/.arduino15/packages
        mkdir $HOME/Arduino
        mkdir $HOME/Arduino/libraries
        curl -fsSL https://raw.githubusercontent.com/arduino/arduino-cli/master/install.sh | sh
        echo "::add-path::$GITHUB_WORKSPACE/bin"
        
    - name: Install BSP and Libraries
      env:
        BSP_URL: https://adafruit.github.io/arduino-board-index/package_adafruit_index.json
        BSP_PATH: .arduino15/packages/adafruit/hardware/nrf52
      run: |
        arduino-cli config init
        arduino-cli core update-index
        arduino-cli core update-index --additional-urls $BSP_URL
        arduino-cli core install adafruit:nrf52 --additional-urls $BSP_URL
        # Repalce release BSP with our code
        BSP_VERSION=`eval ls $HOME/$BSP_PATH`
        rm -r $HOME/$BSP_PATH/*
        ln -s $GITHUB_WORKSPACE $HOME/$BSP_PATH/$BSP_VERSION
        # Install library dependency
<<<<<<< HEAD
        arduino-cli lib install "Adafruit GFX Library" "Adafruit SSD1306" "Adafruit ILI9341" "Adafruit HX8357 Library" "Adafruit EPD" 
        arduino-cli lib install "Adafruit nRFCrypto" "Adafruit Circuit Playground" "Adafruit NeoPixel" "Adafruit NeoMatrix" "MIDI Library" "Firmata"
=======
        arduino-cli lib install "Adafruit AHRS" "Adafruit APDS9960 Library" "Adafruit BMP280 Library" "Adafruit Circuit Playground" "Adafruit EPD" "Adafruit GFX Library" "Adafruit HX8357 Library" "Adafruit ILI9341" "Adafruit LIS3MDL" "Adafruit LSM6DS" "Adafruit NeoPixel" "Adafruit NeoMatrix" "Adafruit Sensor Calibration" "Adafruit SHT31 Library" "Adafruit SSD1306" "Adafruit ST7735 and ST7789 Library" "Firmata" "MIDI Library"  "SdFat - Adafruit Fork"
>>>>>>> 7444ba47

    - name: Build examples
      run: python3 tools/build_all.py ${{ matrix.arduino-platform }}<|MERGE_RESOLUTION|>--- conflicted
+++ resolved
@@ -52,12 +52,7 @@
         rm -r $HOME/$BSP_PATH/*
         ln -s $GITHUB_WORKSPACE $HOME/$BSP_PATH/$BSP_VERSION
         # Install library dependency
-<<<<<<< HEAD
-        arduino-cli lib install "Adafruit GFX Library" "Adafruit SSD1306" "Adafruit ILI9341" "Adafruit HX8357 Library" "Adafruit EPD" 
-        arduino-cli lib install "Adafruit nRFCrypto" "Adafruit Circuit Playground" "Adafruit NeoPixel" "Adafruit NeoMatrix" "MIDI Library" "Firmata"
-=======
-        arduino-cli lib install "Adafruit AHRS" "Adafruit APDS9960 Library" "Adafruit BMP280 Library" "Adafruit Circuit Playground" "Adafruit EPD" "Adafruit GFX Library" "Adafruit HX8357 Library" "Adafruit ILI9341" "Adafruit LIS3MDL" "Adafruit LSM6DS" "Adafruit NeoPixel" "Adafruit NeoMatrix" "Adafruit Sensor Calibration" "Adafruit SHT31 Library" "Adafruit SSD1306" "Adafruit ST7735 and ST7789 Library" "Firmata" "MIDI Library"  "SdFat - Adafruit Fork"
->>>>>>> 7444ba47
+        arduino-cli lib install "Adafruit AHRS" "Adafruit APDS9960 Library" "Adafruit BMP280 Library" "Adafruit Circuit Playground" "Adafruit EPD" "Adafruit GFX Library" "Adafruit HX8357 Library" "Adafruit ILI9341" "Adafruit LIS3MDL" "Adafruit LSM6DS" "Adafruit NeoPixel" "Adafruit NeoMatrix" "Adafruit nRFCrypto" "Adafruit Sensor Calibration" "Adafruit SHT31 Library" "Adafruit SSD1306" "Adafruit ST7735 and ST7789 Library" "Firmata" "MIDI Library"  "SdFat - Adafruit Fork"
 
     - name: Build examples
       run: python3 tools/build_all.py ${{ matrix.arduino-platform }}