--- conflicted
+++ resolved
@@ -54,13 +54,8 @@
         ln -s $GITHUB_WORKSPACE $HOME/$BSP_PATH/$BSP_VERSION
 
         # Install library dependency
-<<<<<<< HEAD
-        arduino-cli lib install "Adafruit AHRS" "Adafruit APDS9960 Library" "Adafruit BMP280 Library" "Adafruit Circuit Playground" "Adafruit EPD" "Adafruit GFX Library" "Adafruit HX8357 Library" "Adafruit ILI9341" "Adafruit LIS3MDL" "Adafruit LSM6DS" "Adafruit NeoPixel" "Adafruit NeoMatrix" "Adafruit nRFCrypto" "Adafruit Sensor Calibration" "Adafruit SHT31 Library" "Adafruit SSD1306" "Adafruit ST7735 and ST7789 Library" "Firmata" "SdFat - Adafruit Fork"
+        arduino-cli lib install "Adafruit AHRS" "Adafruit APDS9960 Library" "Adafruit BMP280 Library" "Adafruit Circuit Playground" "Adafruit EPD" "Adafruit GFX Library" "Adafruit HX8357 Library" "Adafruit ILI9341" "Adafruit LIS3MDL" "Adafruit LSM6DS" "Adafruit NeoPixel" "Adafruit NeoMatrix" "Adafruit nRFCrypto" "Adafruit Sensor Calibration" "Adafruit SHT31 Library" "Adafruit SSD1306" "Adafruit ST7735 and ST7789 Library" "SdFat - Adafruit Fork"
         
-=======
-        arduino-cli lib install "Adafruit AHRS" "Adafruit APDS9960 Library" "Adafruit BMP280 Library" "Adafruit Circuit Playground" "Adafruit EPD" "Adafruit GFX Library" "Adafruit HX8357 Library" "Adafruit ILI9341" "Adafruit LIS3MDL" "Adafruit LSM6DS" "Adafruit NeoPixel" "Adafruit NeoMatrix" "Adafruit Sensor Calibration" "Adafruit SHT31 Library" "Adafruit SSD1306" "Adafruit ST7735 and ST7789 Library" "SdFat - Adafruit Fork"
-
->>>>>>> 6b41c193
         # TODO update to support MIDI version 5 later on
         arduino-cli lib install "MIDI Library"@4.3.1
 
