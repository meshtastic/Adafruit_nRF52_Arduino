/*********************************************************************
 This is an example for our nRF52 based Bluefruit LE modules

 Pick one up today in the adafruit shop!

 Adafruit invests time and resources providing this open source code,
 please support Adafruit and open-source hardware by purchasing
 products from Adafruit!

 MIT license, check LICENSE for more information
 All text above, and the splash screen below must be included in
 any redistribution
*********************************************************************/

/*
 * This sketch is similar to 'ancs', but it also uses a Feather OLED
 * Wing to display incoming ANCS alerts:
 * https://www.adafruit.com/product/2900
 *
 * BUTTON A: Up or accept call
 * BUTTON B: Not used since it is hard to press
 * BUTTON C: Down or decline call
 */
#include <Wire.h>
#include <Adafruit_GFX.h>
#include <Adafruit_SSD1306.h>
#include <bluefruit.h>

/*------------- OLED and Buttons -------------*/
#define BUTTON_A    31
#define BUTTON_B    30
#define BUTTON_C    27

#define OLED_RESET 4
Adafruit_SSD1306 oled(OLED_RESET);


/*------------- Notification List -------------*/
#define MAX_COUNT   20
#define BUFSIZE     64

typedef struct
{
  AncsNotification_t ntf;
  char title[BUFSIZE];
  char message[BUFSIZE];
  char app_name[BUFSIZE];
} MyNotif_t;

MyNotif_t myNotifs[MAX_COUNT] = { 0 };

// Number of notifications
int notifCount = 0;

/*------------- Display Management -------------*/
#define ONSCREEN_TIME 5000  // On-screen time for each notification

int  activeIndex  = 0;      // Index of currently displayed notification
int  displayIndex = -1;     // Index of notification about to display

uint32_t drawTime = 0;      // Last time oled display notification

/*------------- BLE Client Service-------------*/
BLEAncs       bleancs;

void setup()
{
  // Button configured
  pinMode(BUTTON_A, INPUT_PULLUP);
  pinMode(BUTTON_B, INPUT_PULLUP);
  pinMode(BUTTON_C, INPUT_PULLUP);

  // init with the I2C addr 0x3C (for the 128x32) and show splashscreen
  oled.begin(SSD1306_SWITCHCAPVCC, 0x3C); 
  oled.display();

  oled.setTextSize(1);// max is 4 line, 21 chars each
  oled.setTextColor(WHITE);

  // Config the peripheral connection with maximum bandwidth
  // more SRAM required by SoftDevice
  // Note: All config***() function must be called before begin()
  //Bluefruit.configPrphBandwidth(BANDWIDTH_MAX);

  Bluefruit.begin();
  // Set max power. Accepted values are: -40, -30, -20, -16, -12, -8, -4, 0, 4
  Bluefruit.setTxPower(4);
  Bluefruit.setName("Bluefruit52");
  Bluefruit.setConnectCallback(connect_callback);
  Bluefruit.setDisconnectCallback(disconnect_callback);

  // Configure and Start Service
  bleancs.begin();
  bleancs.setNotificationCallback(ancs_notification_callback);

  // Set up and start advertising
  startAdv();

  // splash screen effect
  delay(100);

  oled.clearDisplay();
  oled.setCursor(0, 0);
  oled.println("Not connected");
  oled.display();
}

void startAdv(void)
{
  // Advertising packet
  Bluefruit.Advertising.addFlags(BLE_GAP_ADV_FLAGS_LE_ONLY_GENERAL_DISC_MODE);
  Bluefruit.Advertising.addTxPower();

  // Include ANCS 128-bit uuid
  Bluefruit.Advertising.addService(bleancs);

  // Secondary Scan Response packet (optional)
  // Since there is no room for 'Name' in Advertising packet
  Bluefruit.ScanResponse.addName();
  
  /* Start Advertising
   * - Enable auto advertising if disconnected
   * - Interval:  fast mode = 20 ms, slow mode = 152.5 ms
   * - Timeout for fast mode is 30 seconds
   * - Start(timeout) with timeout = 0 will advertise forever (until connected)
   * 
   * For recommended advertising interval
   * https://developer.apple.com/library/content/qa/qa1931/_index.html   
   */
  Bluefruit.Advertising.restartOnDisconnect(true);
  Bluefruit.Advertising.setInterval(32, 244);    // in unit of 0.625 ms
  Bluefruit.Advertising.setFastTimeout(30);      // number of seconds in fast mode
  Bluefruit.Advertising.start(0);                // 0 = Don't stop advertising after n seconds  
}

void loop()
{
  // If service is not yet discovered
  if ( !bleancs.discovered() ) return;

  // No notifications, do nothing
  if ( notifCount == 0 ) return;

  // Check buttons
  uint32_t presedButtons = readPressedButtons();

  if ( myNotifs[activeIndex].ntf.categoryID == ANCS_CAT_INCOMING_CALL )
  {
    /* Incoming call event
     * - Button A to accept call
     * - Button C to decline call
     */
    if ( presedButtons & bit(BUTTON_A) )
    {
      bleancs.actPositive(myNotifs[activeIndex].ntf.uid);
    }

    if ( presedButtons & bit(BUTTON_C) )
    {
      bleancs.actNegative(myNotifs[activeIndex].ntf.uid);
    }
  }
  else
  {
    /* Normal events navigation (wrap around)
     * - Button A to display previous notification
     * - Button C to display next notification
     *
     * When a notification is display ONSCREEN_TIME,
     * we will display the next one
     */
    if ( presedButtons & bit(BUTTON_A) )
    {
      displayIndex = (activeIndex != 0) ? (activeIndex-1) : (notifCount-1) ;
    }

    if ( presedButtons & bit(BUTTON_C) )
    {
      displayIndex = (activeIndex != (notifCount-1)) ? (activeIndex + 1) : 0;
    }

    // Display requested notification
    if ( displayIndex >= 0 )
    {
      activeIndex = displayIndex;
      displayIndex = -1;

      displayNotification(activeIndex);
      drawTime = millis(); // Save time we draw
    }
    // Display next notification if time is up
    else if ( drawTime + ONSCREEN_TIME < millis() )
    {
      activeIndex = (activeIndex+1)%notifCount;

      displayNotification(activeIndex);
      drawTime = millis(); // Save time we draw
    }
  }
}

/**
 * Display notification contents to oled screen
 * @param index index of notification
 */
void displayNotification(int index)
{
  // safeguard
  if ( index < 0 || (index >= notifCount) ) return;

  // let's Turn on and off RED LED when we draw to get attention
  digitalWrite(LED_RED, HIGH);

  /*------------- Display to OLED -------------*/
  MyNotif_t* myNtf = &myNotifs[index];

  oled.clearDisplay();
  oled.setCursor(0, 0);

  // Incoming call event, display a bit differently
  if ( myNtf->ntf.categoryID == ANCS_CAT_INCOMING_CALL )
  {
    oled.println(myNtf->title);
    oled.println("          is calling");
    oled.println("  Btn A to ACCEPT");
    oled.println("  Btn C to DECLINE");
  }else
  {
    // Text size = 1, max char is 21. Text size = 2, max char is 10
    char tempbuf[22];
    sprintf(tempbuf, "%-15s %02d/%02d", myNtf->app_name, index+1, notifCount);

    oled.println(tempbuf);
    oled.println(myNtf->title);

    oled.print("  ");
    oled.print(myNtf->message);
  }

  oled.display();

  digitalWrite(LED_RED, LOW);
}

/**
 * Connect Callback
 *  Perform ANCS discovering, request Pairing
 */
void connect_callback(uint16_t conn_handle)
{
  oled.clearDisplay();
  oled.setCursor(0, 0);
  oled.println("Connected.");
  oled.print("Discovering ... ");
  oled.display();
  
  if ( bleancs.discover( conn_handle ) )
  {
    oled.println("OK");

    // ANCS requires pairing to work
    oled.print("Paring      ... ");

    oled.display();

    if ( Bluefruit.requestPairing() )
    {
      oled.println("OK");

      bleancs.enableNotification();
      oled.println("Receiving   ...");
    }else
    {
      oled.println("Failed");
    }
  }else
  {
    oled.println("Failed");
  }

  oled.display();
}

/**
 * Notification callback
 * @param notif Notification from iDevice
 *
 * Save/Modify notification into myNotifs struct to display later
 */
void ancs_notification_callback(AncsNotification_t* notif)
{
  if (notif->eventID == ANCS_EVT_NOTIFICATION_ADDED )
  {
    myNotifs[ notifCount ].ntf = *notif;

    /*------------- Retrieve Title, Message, App Name -------------*/
    MyNotif_t* myNtf = &myNotifs[notifCount];
    uint32_t uid = myNtf->ntf.uid;

    // iDevice often include Unicode "Bidirection Text Control" in the Title.
    // Mostly are U+202D as beginning and U+202C as ending. Let's remove them
    if ( bleancs.getTitle  (uid, myNtf->title   , BUFSIZE) )
    {
      char u202D[3] = { 0xE2, 0x80, 0xAD }; // U+202D in UTF-8
      char u202C[3] = { 0xE2, 0x80, 0xAC }; // U+202C in UTF-8

      int len = strlen(myNtf->title);

      if ( 0 == memcmp(&myNtf->title[len-3], u202C, 3) )
      {
        len -= 3;
        myNtf->title[len] = 0; // chop ending U+202C
      }

      if ( 0 == memcmp(myNtf->title, u202D, 3) )
      {
        memmove(myNtf->title, myNtf->title+3, len-2); // move null-terminator as well
      }
    }

    bleancs.getMessage(uid, myNtf->message , BUFSIZE);
    bleancs.getAppName(uid, myNtf->app_name, BUFSIZE);

    displayIndex = notifCount++; // display new notification
  }else if (notif->eventID == ANCS_EVT_NOTIFICATION_REMOVED )
  {
    for(int i=0; i<notifCount; i++)
    {
      if ( notif->uid == myNotifs[i].ntf.uid )
      {
        // remove by swapping with the last one
        notifCount--;
        myNotifs[i] = myNotifs[notifCount];

        // Invalid removed data
        memset(&myNotifs[notifCount], 0, sizeof(MyNotif_t));

        if (activeIndex == notifCount)
        {
          // If remove the last notification, adjust display index
          displayIndex = notifCount-1;
        }else if (activeIndex == i)
        {
          // Re-draw if remove currently active one
          displayIndex = activeIndex;
        }

        break;
      }
    }
  }else
  {
    // Modification
    for(int i=0; i<notifCount; i++)
    {
      if ( notif->uid == myNotifs[i].ntf.uid )
      {
        // Display modification
        displayIndex = i;
        break;
      }
    }
  }
}

/**
 * Callback invoked when a connection is dropped
 * @param conn_handle connection where this event happens
 * @param reason is a BLE_HCI_STATUS_CODE which can be found in ble_hci.h
 */
void disconnect_callback(uint16_t conn_handle, uint8_t reason)
{
  (void) conn_handle;
  (void) reason;

  // reset notification array
  notifCount   = 0;
  activeIndex  = 0;
  displayIndex = -1;

  memset(myNotifs, 0, sizeof(myNotifs));

  oled.clearDisplay();
  oled.setCursor(0, 0);
  oled.println("Not connected");
  oled.display();
}

/**
 * Check if button A,B,C state are pressed, include some software
 * debouncing.
 *
 * Note: Only set bit when Button is state change from
 * idle -> pressed. Press and hold only report 1 time, release
 * won't report as well
 *
 * @return Bitmask of pressed buttons e.g If BUTTON_A is pressed
 * bit 31 will be set.
 */
uint32_t readPressedButtons(void)
{
  // must be exponent of 2
  enum { MAX_CHECKS = 8, SAMPLE_TIME = 10 };

  /* Array that maintains bounce status/, which is sampled
   * 10 ms each. Debounced state is regconized if all the values
   * of a button has the same value (bit set or clear)
   */
  static uint32_t lastReadTime = 0;
  static uint32_t states[MAX_CHECKS] = { 0 };
  static uint32_t index = 0;

  // Last Debounced state, used to detect changed
  static uint32_t lastDebounced = 0;

  // Too soon, nothing to do
  if (millis() - lastReadTime < SAMPLE_TIME ) return 0;

  lastReadTime = millis();

  // Take current read and masked with BUTTONs
  // Note: Bitwise inverted since buttons are active (pressed) LOW
<<<<<<< HEAD
  uint32_t debounced = ~(*portInputRegister(digitalPinToPort(0)));
=======
  uint32_t debounced = ~(*portInputRegister( digitalPinToPort(0) ));
>>>>>>> c44725b0
  debounced &= (bit(BUTTON_A) | bit(BUTTON_B) | bit(BUTTON_C));

  // Copy current state into array
  states[ (index & (MAX_CHECKS-1)) ] = debounced;
  index++;

  // Bitwise And all the state in the array together to get the result
  // This means pin must stay at least MAX_CHECKS time to be realized as changed
  for(int i=0; i<MAX_CHECKS; i++)
  {
    debounced &= states[i];
  }

  // result is button changed and current debounced is set
  // Mean button is pressed (idle previously)
  uint32_t result = (debounced ^ lastDebounced) & debounced;

  lastDebounced = debounced;

  return result;
}<|MERGE_RESOLUTION|>--- conflicted
+++ resolved
@@ -420,11 +420,7 @@
 
   // Take current read and masked with BUTTONs
   // Note: Bitwise inverted since buttons are active (pressed) LOW
-<<<<<<< HEAD
-  uint32_t debounced = ~(*portInputRegister(digitalPinToPort(0)));
-=======
   uint32_t debounced = ~(*portInputRegister( digitalPinToPort(0) ));
->>>>>>> c44725b0
   debounced &= (bit(BUTTON_A) | bit(BUTTON_B) | bit(BUTTON_C));
 
   // Copy current state into array
