/**************************************************************************/
/*!
    @file     bluefruit.cpp
    @author   hathach

    @section LICENSE

    Software License Agreement (BSD License)

    Copyright (c) 2016, Adafruit Industries (adafruit.com)
    All rights reserved.

    Redistribution and use in source and binary forms, with or without
    modification, are permitted provided that the following conditions are met:
    1. Redistributions of source code must retain the above copyright
    notice, this list of conditions and the following disclaimer.
    2. Redistributions in binary form must reproduce the above copyright
    notice, this list of conditions and the following disclaimer in the
    documentation and/or other materials provided with the distribution.
    3. Neither the name of the copyright holders nor the
    names of its contributors may be used to endorse or promote products
    derived from this software without specific prior written permission.

    THIS SOFTWARE IS PROVIDED BY THE COPYRIGHT HOLDERS ''AS IS'' AND ANY
    EXPRESS OR IMPLIED WARRANTIES, INCLUDING, BUT NOT LIMITED TO, THE IMPLIED
    WARRANTIES OF MERCHANTABILITY AND FITNESS FOR A PARTICULAR PURPOSE ARE
    DISCLAIMED. IN NO EVENT SHALL THE COPYRIGHT HOLDER BE LIABLE FOR ANY
    DIRECT, INDIRECT, INCIDENTAL, SPECIAL, EXEMPLARY, OR CONSEQUENTIAL DAMAGES
    (INCLUDING, BUT NOT LIMITED TO, PROCUREMENT OF SUBSTITUTE GOODS OR SERVICES;
    LOSS OF USE, DATA, OR PROFITS; OR BUSINESS INTERRUPTION) HOWEVER CAUSED AND
    ON ANY THEORY OF LIABILITY, WHETHER IN CONTRACT, STRICT LIABILITY, OR TORT
    (INCLUDING NEGLIGENCE OR OTHERWISE) ARISING IN ANY WAY OUT OF THE USE OF THIS
    SOFTWARE, EVEN IF ADVISED OF THE POSSIBILITY OF SUCH DAMAGE.
*/
/**************************************************************************/

#include "bluefruit.h"
#include <Nffs.h>
#include "utility/bonding.h"

#define CFG_BLE_TX_POWER_LEVEL           0
#define CFG_DEFAULT_NAME                 "Bluefruit52"

#define CFG_BLE_TASK_STACKSIZE          (512*3)
#define CFG_SOC_TASK_STACKSIZE          (200)

AdafruitBluefruit Bluefruit;

/*------------------------------------------------------------------*/
/* PROTOTYPTES
 *------------------------------------------------------------------*/
extern "C"
{
  void hal_flash_event_cb(uint32_t event) ATTR_WEAK;
}

void adafruit_ble_task(void* arg);
void adafruit_soc_task(void* arg);

<<<<<<< HEAD
void _adafruit_save_bond_key_dfr(uint32_t conn_handle);

#if CFG_DEBUG >= 2
#define printBondDir()    Nffs.listDir(CFG_BOND_NFFS_DIR)
#else
#define printBondDir()
#endif

=======
>>>>>>> 5a850a00
/*------------------------------------------------------------------*/
/* INTERNAL FUNCTION
 *------------------------------------------------------------------*/
static void bluefruit_blinky_cb( TimerHandle_t xTimer )
{
  (void) xTimer;
  ledToggle(LED_BLUE);
}


static void nrf_error_cb(uint32_t id, uint32_t pc, uint32_t info)
{
  PRINT_INT(id);
  PRINT_HEX(pc);
  PRINT_HEX(info);
}

/**
 * Constructor
 */
AdafruitBluefruit::AdafruitBluefruit(void)
  : Central(), Gap()
{
  /*------------------------------------------------------------------*/
  /*  SoftDevice Default Configuration
   *  Most config use Nordic default value, except the follows:
   *  - Max MTU : up to 247 for maximum throughput
   *
   *  Attr Table Size, HVN queue size, Write Command queue size is
   *  determined later in begin() depending on number of peripherals
   *  and central connections for optimum SRAM usage.
   */
  /*------------------------------------------------------------------*/
  varclr(&_sd_cfg);

  _sd_cfg.attr_table_size = 0x800;
  _sd_cfg.uuid128_max     = BLE_UUID_VS_COUNT_DEFAULT;
  _sd_cfg.service_changed = 0;


  _prph_count    = 0;
  _central_count = 0;

  _ble_event_sem    = NULL;
  _soc_event_sem    = NULL;

  _led_blink_th     = NULL;
  _led_conn         = true;

  _tx_power  = 0;

  _conn_hdl  = BLE_CONN_HANDLE_INVALID;

  _ppcp_min_conn = BLE_GAP_CONN_MIN_INTERVAL_DFLT;
  _ppcp_max_conn = BLE_GAP_CONN_MAX_INTERVAL_DFLT;
  _conn_interval = 0;

  _connect_cb    = NULL;
  _disconnect_cb = NULL;

COMMENT_OUT(
  _auth_type = BLE_GAP_AUTH_KEY_TYPE_NONE;
  varclr(_pin);
)
}

void AdafruitBluefruit::configServiceChanged(bool changed)
{
  _sd_cfg.service_changed = (changed ? 1 : 0);
}

void AdafruitBluefruit::configUuid128Count(uint8_t  uuid128_max)
{
  _sd_cfg.uuid128_max = uuid128_max;
}

void AdafruitBluefruit::configAttrTableSize(uint32_t attr_table_size)
{
  _sd_cfg.attr_table_size = align4( maxof(attr_table_size, BLE_GATTS_ATTR_TAB_SIZE_MIN) );
}

void AdafruitBluefruit::configPrphConn(uint16_t mtu_max, uint8_t event_len, uint8_t hvn_qsize, uint8_t wrcmd_qsize)
{
  Gap.configPrphConn(mtu_max, event_len, hvn_qsize, wrcmd_qsize);
}

void AdafruitBluefruit::configCentralConn(uint16_t mtu_max, uint8_t event_len, uint8_t hvn_qsize, uint8_t wrcmd_qsize)
{
  Gap.configCentralConn(mtu_max, event_len, hvn_qsize, wrcmd_qsize);
}

void AdafruitBluefruit::configPrphBandwidth(uint8_t bw)
{
  /* Note default value from SoftDevice are
   * MTU = 23, Event Len = 3, HVN QSize = 1, WrCMD QSize =1
   */
  switch (bw)
  {
    case BANDWIDTH_LOW:
      configPrphConn(BLE_GATT_ATT_MTU_DEFAULT, BLE_GAP_EVENT_LENGTH_MIN, BLE_GATTS_HVN_TX_QUEUE_SIZE_DEFAULT, BLE_GATTC_WRITE_CMD_TX_QUEUE_SIZE_DEFAULT);
    break;

    // TODO Bandwidth auto
    case BANDWIDTH_AUTO:
    case BANDWIDTH_NORMAL:
      configPrphConn(BLE_GATT_ATT_MTU_DEFAULT, BLE_GAP_EVENT_LENGTH_DEFAULT, BLE_GATTS_HVN_TX_QUEUE_SIZE_DEFAULT, BLE_GATTC_WRITE_CMD_TX_QUEUE_SIZE_DEFAULT);
    break;

    case BANDWIDTH_HIGH:
      configPrphConn(128, 6, 2, BLE_GATTC_WRITE_CMD_TX_QUEUE_SIZE_DEFAULT);
    break;

    case BANDWIDTH_MAX:
      configPrphConn(247, 6, 3, BLE_GATTC_WRITE_CMD_TX_QUEUE_SIZE_DEFAULT);
    break;

    default: break;
  }
}

void AdafruitBluefruit::configCentralBandwidth(uint8_t bw)
{
  /* Note default value from SoftDevice are
   * MTU = 23, Event Len = 3, HVN QSize = 1, WrCMD QSize =1
   */
  switch (bw)
  {
    case BANDWIDTH_LOW:
      configCentralConn(BLE_GATT_ATT_MTU_DEFAULT, BLE_GAP_EVENT_LENGTH_MIN, BLE_GATTS_HVN_TX_QUEUE_SIZE_DEFAULT, BLE_GATTC_WRITE_CMD_TX_QUEUE_SIZE_DEFAULT);
    break;

    // TODO Bandwidth auto
    case BANDWIDTH_AUTO:
    case BANDWIDTH_NORMAL:
      configCentralConn(BLE_GATT_ATT_MTU_DEFAULT, BLE_GAP_EVENT_LENGTH_DEFAULT, BLE_GATTS_HVN_TX_QUEUE_SIZE_DEFAULT, 3);
    break;

    case BANDWIDTH_HIGH:
      configCentralConn(128, 6, 1, 3);
    break;

    case BANDWIDTH_MAX:
      configCentralConn(247, 6, 1, 3);
    break;

    default: break;
  }
}


err_t AdafruitBluefruit::begin(uint8_t prph_count, uint8_t central_count)
{
  _prph_count    = prph_count;
  _central_count = central_count;

  // Configure Clock
#if defined( USE_LFXO )
  nrf_clock_lf_cfg_t clock_cfg =
  {
      // LFXO
      .source        = NRF_CLOCK_LF_SRC_XTAL,
      .rc_ctiv       = 0,
      .rc_temp_ctiv  = 0,
      .accuracy      = NRF_CLOCK_LF_ACCURACY_20_PPM
  };
#endif

  VERIFY_STATUS( sd_softdevice_enable(&clock_cfg, nrf_error_cb) );

  /*------------------------------------------------------------------*/
  /*  SoftDevice Default Configuration depending on the number of
   * prph and central connections for optimal SRAM usage.
   *
   * - If Peripheral mode is enabled
   *   - ATTR Table Size          = 0x800.
   *   - HVN TX Queue Size        = 3
   *
   * - If Central mode is enabled
   *   - Write Command Queue Size = 3
   *
   * Otherwise value will have default as follows:
   *  - ATTR Table Size           = BLE_GATTS_ATTR_TAB_SIZE_DEFAULT (0x580)
   *  - HVN TX Queue Size         = 1
   *  - Write Command Queue Size  = 1
   *
   *  Note: Value is left as it is if already configured by user.
   */
  /*------------------------------------------------------------------*/
//  if ( _prph_count )
//  {
//    // If not configured by user, set Attr Table Size large enough for
//    // most peripheral applications
//    if ( _sd_cfg.attr_table_size == 0 ) _sd_cfg.attr_table_size = 0x800;
//  }
//
//  if ( _central_count)
//  {
//
//  }
//
//  // Not configure, default value are used
//  if ( _sd_cfg.attr_table_size == 0 ) _sd_cfg.attr_table_size = BLE_GATTS_ATTR_TAB_SIZE_DEFAULT;

  /*------------- Configure BLE params  -------------*/
  extern uint32_t  __data_start__[]; // defined in linker
  uint32_t ram_start = (uint32_t) __data_start__;

  ble_cfg_t blecfg;

  // Vendor UUID count
  varclr(&blecfg);
  blecfg.common_cfg.vs_uuid_cfg.vs_uuid_count = _sd_cfg.uuid128_max;
  VERIFY_STATUS ( sd_ble_cfg_set(BLE_COMMON_CFG_VS_UUID, &blecfg, ram_start) );

  // Roles
  varclr(&blecfg);
  blecfg.gap_cfg.role_count_cfg.periph_role_count  = _prph_count;
  blecfg.gap_cfg.role_count_cfg.central_role_count = _central_count; // ? BLE_CENTRAL_MAX_CONN : 0);
  blecfg.gap_cfg.role_count_cfg.central_sec_count  = (_central_count ? 1 : 0); // should be enough
  VERIFY_STATUS( sd_ble_cfg_set(BLE_GAP_CFG_ROLE_COUNT, &blecfg, ram_start) );

  // Device Name
//  varclr(&blecfg);
//  blecfg.gap_cfg.device_name_cfg =
//  VERIFY_STATUS( sd_ble_cfg_set(BLE_GAP_CFG_DEVICE_NAME, &blecfg, ram_start) );

  varclr(&blecfg);
  blecfg.gatts_cfg.service_changed.service_changed = _sd_cfg.service_changed;
  VERIFY_STATUS ( sd_ble_cfg_set(BLE_GATTS_CFG_SERVICE_CHANGED, &blecfg, ram_start) );

  // ATTR Table Size
  varclr(&blecfg);
  blecfg.gatts_cfg.attr_tab_size.attr_tab_size = _sd_cfg.attr_table_size;
  VERIFY_STATUS ( sd_ble_cfg_set(BLE_GATTS_CFG_ATTR_TAB_SIZE, &blecfg, ram_start) );

  /*------------- Event Length + MTU + HVN queue + WRITE CMD queue setting affecting bandwidth -------------*/
  if ( _prph_count )
  {
    // ATT MTU
    varclr(&blecfg);
    blecfg.conn_cfg.conn_cfg_tag = CONN_CFG_PERIPHERAL;
    blecfg.conn_cfg.params.gatt_conn_cfg.att_mtu = Gap._cfg_prph.mtu_max;
    VERIFY_STATUS ( sd_ble_cfg_set(BLE_CONN_CFG_GATT, &blecfg, ram_start) );

    // Event length and max connection for this config
    varclr(&blecfg);
    blecfg.conn_cfg.conn_cfg_tag = CONN_CFG_PERIPHERAL;
    blecfg.conn_cfg.params.gap_conn_cfg.conn_count   = _prph_count;
    blecfg.conn_cfg.params.gap_conn_cfg.event_length = Gap._cfg_prph.event_len;
    VERIFY_STATUS ( sd_ble_cfg_set(BLE_CONN_CFG_GAP, &blecfg, ram_start) );

    // HVN queue size
    varclr(&blecfg);
    blecfg.conn_cfg.conn_cfg_tag = CONN_CFG_PERIPHERAL;
    blecfg.conn_cfg.params.gatts_conn_cfg.hvn_tx_queue_size = Gap._cfg_prph.hvn_tx_qsize;
    VERIFY_STATUS ( sd_ble_cfg_set(BLE_CONN_CFG_GATTS, &blecfg, ram_start) );

    // WRITE COMMAND queue size
    varclr(&blecfg);
    blecfg.conn_cfg.conn_cfg_tag = CONN_CFG_PERIPHERAL;
    blecfg.conn_cfg.params.gattc_conn_cfg.write_cmd_tx_queue_size = Gap._cfg_prph.wr_cmd_qsize;
    VERIFY_STATUS ( sd_ble_cfg_set(BLE_CONN_CFG_GATTC, &blecfg, ram_start) );
  }

  if ( _central_count)
  {
    // ATT MTU
    varclr(&blecfg);
    blecfg.conn_cfg.conn_cfg_tag = CONN_CFG_CENTRAL;
    blecfg.conn_cfg.params.gatt_conn_cfg.att_mtu = Gap._cfg_central.mtu_max;
    VERIFY_STATUS ( sd_ble_cfg_set(BLE_CONN_CFG_GATT, &blecfg, ram_start) );

    // Event length and max connection for this config
    varclr(&blecfg);
    blecfg.conn_cfg.conn_cfg_tag = CONN_CFG_CENTRAL;
    blecfg.conn_cfg.params.gap_conn_cfg.conn_count   = _central_count;
    blecfg.conn_cfg.params.gap_conn_cfg.event_length = Gap._cfg_central.event_len;
    VERIFY_STATUS ( sd_ble_cfg_set(BLE_CONN_CFG_GAP, &blecfg, ram_start) );

    // HVN queue size
    varclr(&blecfg);
    blecfg.conn_cfg.conn_cfg_tag = CONN_CFG_CENTRAL;
    blecfg.conn_cfg.params.gatts_conn_cfg.hvn_tx_queue_size = Gap._cfg_central.hvn_tx_qsize;
    VERIFY_STATUS ( sd_ble_cfg_set(BLE_CONN_CFG_GATTS, &blecfg, ram_start) );

    // WRITE COMMAND queue size
    varclr(&blecfg);
    blecfg.conn_cfg.conn_cfg_tag = CONN_CFG_CENTRAL;
    blecfg.conn_cfg.params.gattc_conn_cfg.write_cmd_tx_queue_size = Gap._cfg_central.wr_cmd_qsize;
    VERIFY_STATUS ( sd_ble_cfg_set(BLE_CONN_CFG_GATTC, &blecfg, ram_start) );
  }

  // Enable BLE stack
  // The memory requirement for a specific configuration will not increase
  // between SoftDevices with the same major version number
  uint32_t err = sd_ble_enable(&ram_start);
  if ( err )
  {
    LOG_LV1("CFG", "SoftDevice config require more SRAM than provided by linker.\n"
                 "App Ram Start must be at least 0x%08X (provided 0x%08X)\n"
                 "Please update linker file or re-config SoftDevice", ram_start, (uint32_t) __data_start__);
  }

  LOG_LV1("CFG", "SoftDevice's RAM requires: 0x%08X", ram_start);
  VERIFY_STATUS(err);

  /*------------- Configure BLE Option -------------*/
  ble_opt_t  opt;
  varclr(&opt);

  opt.common_opt.conn_evt_ext.enable = 1; // enable Data Length Extension
  VERIFY_STATUS( sd_ble_opt_set(BLE_COMMON_OPT_CONN_EVT_EXT, &opt) );

  /*------------- Configure GAP  -------------*/

  // Peripheral Preferred Connection Parameters
  ble_gap_conn_params_t   gap_conn_params =
  {
      .min_conn_interval = _ppcp_min_conn, // in 1.25ms unit
      .max_conn_interval = _ppcp_max_conn, // in 1.25ms unit
      .slave_latency     = BLE_GAP_CONN_SLAVE_LATENCY,
      .conn_sup_timeout  = BLE_GAP_CONN_SUPERVISION_TIMEOUT_MS / 10 // in 10ms unit
  };

  VERIFY_STATUS( sd_ble_gap_ppcp_set(&gap_conn_params) );

  // Default device name
  ble_gap_conn_sec_mode_t sec_mode = BLE_SECMODE_OPEN;
  VERIFY_STATUS ( sd_ble_gap_device_name_set(&sec_mode, (uint8_t const *) CFG_DEFAULT_NAME, strlen(CFG_DEFAULT_NAME)) );

  VERIFY_STATUS( sd_ble_gap_appearance_set(BLE_APPEARANCE_UNKNOWN) );
  VERIFY_STATUS( sd_ble_gap_tx_power_set( CFG_BLE_TX_POWER_LEVEL ) );

  /*------------- DFU OTA as built-in service -------------*/
  _dfu_svc.begin();

  if (_central_count)  Central.begin(); // Init Central

  // Create RTOS Semaphore & Task for BLE Event
  _ble_event_sem = xSemaphoreCreateBinary();
  VERIFY(_ble_event_sem, NRF_ERROR_NO_MEM);

  TaskHandle_t ble_task_hdl;
  xTaskCreate( adafruit_ble_task, "SD BLE", CFG_BLE_TASK_STACKSIZE, NULL, TASK_PRIO_HIGH, &ble_task_hdl);

  // Create RTOS Semaphore & Task for SOC Event
  _soc_event_sem = xSemaphoreCreateBinary();
  VERIFY(_soc_event_sem, NRF_ERROR_NO_MEM);

  TaskHandle_t soc_task_hdl;
  xTaskCreate( adafruit_soc_task, "SD SOC", CFG_SOC_TASK_STACKSIZE, NULL, TASK_PRIO_HIGH, &soc_task_hdl);

  NVIC_SetPriority(SD_EVT_IRQn, 6);
  NVIC_EnableIRQ(SD_EVT_IRQn);

  // Create Timer for led advertising blinky
  _led_blink_th = xTimerCreate(NULL, ms2tick(CFG_ADV_BLINKY_INTERVAL/2), true, NULL, bluefruit_blinky_cb);

  // Initialize bonding
  bond_init();

  return ERROR_NONE;
}

/*------------------------------------------------------------------*/
/* General Functions
 *------------------------------------------------------------------*/
void AdafruitBluefruit::setName(const char* str)
{
  ble_gap_conn_sec_mode_t sec_mode = BLE_SECMODE_OPEN;
  sd_ble_gap_device_name_set(&sec_mode, (uint8_t const *) str, strlen(str));
}

uint8_t AdafruitBluefruit::getName(char* name, uint16_t bufsize)
{
  VERIFY_STATUS( sd_ble_gap_device_name_get((uint8_t*) name, &bufsize), 0);
  return bufsize;
}

bool AdafruitBluefruit::setTxPower(int8_t power)
{
  // Check if TX Power is valid value
  const int8_t accepted[] = { -40, -30, -20, -16, -12, -8, -4, 0, 4 };

  uint32_t i;
  for (i=0; i<sizeof(accepted); i++)
  {
    if (accepted[i] == power) break;
  }
  VERIFY(i < sizeof(accepted));

  // Apply
  VERIFY_STATUS( sd_ble_gap_tx_power_set(power), false);
  _tx_power = power;

  return true;
}

int8_t AdafruitBluefruit::getTxPower(void)
{
  return _tx_power;
}

void AdafruitBluefruit::autoConnLed(bool enabled)
{
  _led_conn = enabled;
}

void AdafruitBluefruit::setConnLedInterval(uint32_t ms)
{
  BaseType_t active = xTimerIsTimerActive(_led_blink_th);
  xTimerChangePeriod(_led_blink_th, ms2tick(ms), 0);

  // Change period of inactive timer will also start it !!
  if ( !active ) xTimerStop(_led_blink_th, 0);
}

bool AdafruitBluefruit::setApperance(uint16_t appear)
{
  return ERROR_NONE == sd_ble_gap_appearance_set(appear);
}

uint16_t AdafruitBluefruit::getApperance(void)
{
  uint16_t appear = 0;
  (void) sd_ble_gap_appearance_get(&appear);
  return appear;
}

/*------------------------------------------------------------------*/
/* GAP, Connections and Bonding
 *------------------------------------------------------------------*/

bool AdafruitBluefruit::connected(void)
{
  return ( _conn_hdl != BLE_CONN_HANDLE_INVALID );
}

bool AdafruitBluefruit::disconnect(void)
{
  // disconnect if connected
  if ( connected() )
  {
    return ERROR_NONE == sd_ble_gap_disconnect(_conn_hdl, BLE_HCI_REMOTE_USER_TERMINATED_CONNECTION);
  }

  return true; // not connected still return true
}

bool AdafruitBluefruit::setConnInterval(uint16_t min, uint16_t max)
{
  _ppcp_min_conn = min;
  _ppcp_max_conn = max;

  ble_gap_conn_params_t   gap_conn_params =
  {
      .min_conn_interval = _ppcp_min_conn, // in 1.25ms unit
      .max_conn_interval = _ppcp_max_conn, // in 1.25ms unit
      .slave_latency     = BLE_GAP_CONN_SLAVE_LATENCY,
      .conn_sup_timeout  = BLE_GAP_CONN_SUPERVISION_TIMEOUT_MS / 10 // in 10ms unit
  };

  VERIFY_STATUS( sd_ble_gap_ppcp_set(&gap_conn_params), false);

  return true;
}

bool AdafruitBluefruit::setConnIntervalMS(uint16_t min_ms, uint16_t max_ms)
{
  return setConnInterval( MS100TO125(min_ms), MS100TO125(max_ms) );
}


void AdafruitBluefruit::setConnectCallback( BLEGap::connect_callback_t fp )
{
  _connect_cb = fp;
}

void AdafruitBluefruit::setDisconnectCallback( BLEGap::disconnect_callback_t fp )
{
  _disconnect_cb = fp;
}

uint16_t AdafruitBluefruit::connHandle(void)
{
  return _conn_hdl;
}

bool AdafruitBluefruit::connPaired(void)
{
  return Gap.paired(_conn_hdl);
}

uint16_t AdafruitBluefruit::connInterval(void)
{
  return _conn_interval;
}

ble_gap_addr_t AdafruitBluefruit::getPeerAddr(void)
{
  return Gap.getPeerAddr(_conn_hdl);
}

uint8_t AdafruitBluefruit::getPeerAddr(uint8_t addr[6])
{
  return Gap.getPeerAddr(_conn_hdl, addr);
}

COMMENT_OUT (
bool AdafruitBluefruit::setPIN(const char* pin)
{
  VERIFY ( strlen(pin) == BLE_GAP_PASSKEY_LEN );

  _auth_type = BLE_GAP_AUTH_KEY_TYPE_PASSKEY;
  memcpy(_pin, pin, BLE_GAP_PASSKEY_LEN);

// Config Static Passkey
//  ble_opt_t opt
//	uint8_t passkey[] = STATIC_PASSKEY;
//	m_static_pin_option.gap.passkey.p_passkey = passkey;
//err_code = sd_ble_opt_set(BLE_GAP_OPT_PASSKEY, &m_static_pin_option);

  return true;
}
)

void Bluefruit_printInfo(void)
{
  Bluefruit.printInfo();
}

void AdafruitBluefruit::printInfo(void)
{
  // Skip if Serial is not initialised
  if ( !Serial.started() ) return;

  // Skip if Bluefruit.begin() is not called
  if ( _ble_event_sem == NULL ) return;

  Serial.println("--------- SoftDevice Config ---------");

  const char* title_fmt = "%-16s: ";

  /*------------- SoftDevice Config -------------*/
  // Max uuid128
  Serial.printf(title_fmt, "Max UUID128");
  Serial.println(_sd_cfg.uuid128_max);

  // ATTR Table Size
  Serial.printf(title_fmt, "ATTR Table Size");
  Serial.println(_sd_cfg.attr_table_size);

  // Service Changed
  Serial.printf(title_fmt, "Service Changed");
  Serial.println(_sd_cfg.service_changed);

  if ( _prph_count )
  {
    Serial.println("Peripheral Connect Setting");

    Serial.print("  - ");
    Serial.printf(title_fmt, "Max MTU");
    Serial.println(Gap._cfg_prph.mtu_max);

    Serial.print("  - ");
    Serial.printf(title_fmt, "Event Length");
    Serial.println(Gap._cfg_prph.event_len);

    Serial.print("  - ");
    Serial.printf(title_fmt, "HVN Queue Size");
    Serial.println(Gap._cfg_prph.hvn_tx_qsize);

    Serial.print("  - ");
    Serial.printf(title_fmt, "WrCmd Queue Size");
    Serial.println(Gap._cfg_prph.wr_cmd_qsize);
  }

  if ( _central_count )
  {
    Serial.println("Central Connect Setting");

    Serial.print("  - ");
    Serial.printf(title_fmt, "Max MTU");
    Serial.println(Gap._cfg_central.mtu_max);

    Serial.print("  - ");
    Serial.printf(title_fmt, "Event Length");
    Serial.println(Gap._cfg_central.event_len);

    Serial.print("  - ");
    Serial.printf(title_fmt, "HVN Queue Size");
    Serial.println(Gap._cfg_central.hvn_tx_qsize);

    Serial.print("  - ");
    Serial.printf(title_fmt, "WrCmd Queue Size");
    Serial.println(Gap._cfg_central.wr_cmd_qsize);
  }

  /*------------- Settings -------------*/
  Serial.println("\n--------- BLE Settings ---------");
  // Name
  Serial.printf(title_fmt, "Name");
  {
    char name[32];
    memclr(name, sizeof(name));
    getName(name, sizeof(name));
    Serial.printf(name);
  }
  Serial.println();

  // Max Connections
  Serial.printf(title_fmt, "Max Connections");
  Serial.printf("Peripheral = %d, ", _prph_count ? 1 : 0);
  Serial.printf("Central = %d ", _central_count ? BLE_CENTRAL_MAX_CONN : 0);
  Serial.println();

  // Address
  Serial.printf(title_fmt, "Address");
  {
    const char* type_str[] = { "Public", "Static", "Private Resolvable", "Private Non Resolvable" };
    uint8_t mac[6];
    uint8_t type = Gap.getAddr(mac);

    // MAC is in little endian --> print reverse
    Serial.printBufferReverse(mac, 6, ':');
    Serial.printf(" (%s)", type_str[type]);
  }
  Serial.println();

  // Tx Power
  Serial.printf(title_fmt, "TX Power");
  Serial.printf("%d dBm", _tx_power);
  Serial.println();

  // Connection Intervals
  Serial.printf(title_fmt, "Conn Intervals");
  Serial.printf("min = %.2f ms, ", _ppcp_min_conn*1.25f);
  Serial.printf("max = %.2f ms", _ppcp_max_conn*1.25f);
  Serial.println();

  /*------------- List the paried device -------------*/
  Serial.printf(title_fmt, "Peripheral Paired Devices");
  Serial.println();
  bond_print_list(BLE_GAP_ROLE_PERIPH);

  Serial.printf(title_fmt, "Central Paired Devices");
  Serial.println();
  bond_print_list(BLE_GAP_ROLE_CENTRAL);

  Serial.println();
}

/*------------------------------------------------------------------*/
/* Thread & SoftDevice Event handler
 *------------------------------------------------------------------*/
void SD_EVT_IRQHandler(void)
{
  // Notify both BLE & SOC Task
  xSemaphoreGiveFromISR(Bluefruit._soc_event_sem, NULL);
  xSemaphoreGiveFromISR(Bluefruit._ble_event_sem, NULL);
}

/**
 * Handle SOC event such as FLASH opertion
 */
void adafruit_soc_task(void* arg)
{
  (void) arg;

  while (1)
  {
    if ( xSemaphoreTake(Bluefruit._soc_event_sem, portMAX_DELAY) )
    {
      uint32_t soc_evt;
      uint32_t err = ERROR_NONE;

      // until no more pending events
      while ( NRF_ERROR_NOT_FOUND != err )
      {
        err = sd_evt_get(&soc_evt);

        if (ERROR_NONE == err)
        {
          switch (soc_evt)
          {
            case NRF_EVT_FLASH_OPERATION_SUCCESS:
            case NRF_EVT_FLASH_OPERATION_ERROR:
              if (hal_flash_event_cb) hal_flash_event_cb(soc_evt);
            break;

            default: break;
          }
        }
      }
    }
  }
}

/*------------------------------------------------------------------*/
/* BLE Event handler
 *------------------------------------------------------------------*/
void adafruit_ble_task(void* arg)
{
  (void) arg;

  uint8_t * ev_buf = (uint8_t*) rtos_malloc(BLE_EVT_LEN_MAX(BLEGATT_ATT_MTU_MAX));

  while (1)
  {
    if ( xSemaphoreTake(Bluefruit._ble_event_sem, portMAX_DELAY) )
    {
      uint32_t err = ERROR_NONE;

      // Until no pending events
      while( NRF_ERROR_NOT_FOUND != err )
      {
        uint16_t ev_len = BLE_EVT_LEN_MAX(BLEGATT_ATT_MTU_MAX);

        // Get BLE Event
        err = sd_ble_evt_get(ev_buf, &ev_len);

        // Handle valid event, ignore error
        if( ERROR_NONE == err)
        {
          Bluefruit._ble_handler( (ble_evt_t*) ev_buf );
        }
      }
    }
  }
}

/**
 * BLE event handler
 * @param evt event
 */
void AdafruitBluefruit::_ble_handler(ble_evt_t* evt)
{
  // conn handle has fixed offset regardless of event type
  const uint16_t evt_conn_hdl = evt->evt.common_evt.conn_handle;

  LOG_LV1("BLE", "%s : Conn Handle = %d", dbg_ble_event_str(evt->header.evt_id), evt_conn_hdl);

  // GAP handler
  Gap._eventHandler(evt);
  Advertising._eventHandler(evt);
  Scanner._eventHandler(evt);

  /*------------- BLE Peripheral Events -------------*/
  /* Only handle Peripheral events with matched connection handle
   * or a few special one
   * - Connected event
   * - Advertising timeout (could be connected and advertising at the same time)
   *
   * Pairing procedure
   * - Connect -> SEC_PARAMS_REQUEST -> CONN_SEC_UPDATE -> AUTH_STATUS
   *
   * Reconnect to a paired device
   * - Connect -> SEC_INFO_REQUEST -> CONN_SEC_UPDATE
   */
  if ( evt_conn_hdl       == _conn_hdl             ||
       evt->header.evt_id == BLE_GAP_EVT_CONNECTED ||
       evt->header.evt_id == BLE_GAP_EVT_TIMEOUT )
  {
    switch ( evt->header.evt_id  )
    {
      case BLE_GAP_EVT_CONNECTED:
      { // Note callback is invoked by BLEGap
        ble_gap_evt_connected_t* para = &evt->evt.gap_evt.params.connected;

        if (para->role == BLE_GAP_ROLE_PERIPH)
        {
          _conn_hdl      = evt->evt.gap_evt.conn_handle;
          _conn_interval = para->conn_params.min_conn_interval;

          LOG_LV2("GAP", "Conn Interval= %f", _conn_interval*1.25f);

          // Connection interval set by Central is out of preferred range
          // Try to negotiate with Central using our preferred values
          if ( !is_within(_ppcp_min_conn, para->conn_params.min_conn_interval, _ppcp_max_conn) )
          {
            // Null, value is set by sd_ble_gap_ppcp_set will be used
            VERIFY_STATUS( sd_ble_gap_conn_param_update(_conn_hdl, NULL), );
          }

          if (_connect_cb) ada_callback(NULL, _connect_cb, _conn_hdl);
        }
      }
      break;

      case BLE_GAP_EVT_CONN_PARAM_UPDATE:
      {
        // Connection Parameter after negotiating with Central
        // min conn = max conn = actual used interval
        ble_gap_conn_params_t* param = &evt->evt.gap_evt.params.conn_param_update.conn_params;
        _conn_interval = param->min_conn_interval;

        LOG_LV2("GAP", "Conn Interval= %f", _conn_interval*1.25f);
      }
      break;

      case BLE_GAP_EVT_DISCONNECTED:
        if (_disconnect_cb) ada_callback(NULL, _disconnect_cb, _conn_hdl, evt->evt.gap_evt.params.disconnected.reason);

        LOG_LV2("GAP", "Disconnect Reason 0x%02X", evt->evt.gap_evt.params.disconnected.reason);

        _conn_hdl = BLE_CONN_HANDLE_INVALID;
      break;

      case BLE_GATTS_EVT_SYS_ATTR_MISSING:
        sd_ble_gatts_sys_attr_set(_conn_hdl, NULL, 0, 0);
      break;

      default: break;
    }
  }

  // Central Event Handler
  if (_central_count)
  {
    // Skip if not central connection
    if (evt_conn_hdl != _conn_hdl ||
        evt_conn_hdl == BLE_CONN_HANDLE_INVALID)
    {
      Central._event_handler(evt);
    }
  }

  // Discovery Event Handler
  if ( Discovery.begun() ) Discovery._event_handler(evt);

  // GATTs characteristics event handler
  Gatt._eventHandler(evt);
}

/*------------------------------------------------------------------*/
/* Internal Connection LED
 *------------------------------------------------------------------*/
void AdafruitBluefruit::_startConnLed(void)
{
  if (_led_conn) xTimerStart(_led_blink_th, 0);
}

void AdafruitBluefruit::_stopConnLed(void)
{
  xTimerStop(_led_blink_th, 0);
}

void AdafruitBluefruit::_setConnLed (bool on_off)
{
  if (_led_conn)
  {
    digitalWrite(LED_BLUE, on_off ? LED_STATE_ON : (1-LED_STATE_ON) );
  }
}

/*------------------------------------------------------------------*/
/* Bonds
 *------------------------------------------------------------------*/
bool AdafruitBluefruit::requestPairing(void)
{
  return Gap.requestPairing(_conn_hdl);
}

void AdafruitBluefruit::clearBonds(void)
{
  bond_clear_prph();
}
<|MERGE_RESOLUTION|>--- conflicted
+++ resolved
@@ -57,17 +57,6 @@
 void adafruit_ble_task(void* arg);
 void adafruit_soc_task(void* arg);
 
-<<<<<<< HEAD
-void _adafruit_save_bond_key_dfr(uint32_t conn_handle);
-
-#if CFG_DEBUG >= 2
-#define printBondDir()    Nffs.listDir(CFG_BOND_NFFS_DIR)
-#else
-#define printBondDir()
-#endif
-
-=======
->>>>>>> 5a850a00
 /*------------------------------------------------------------------*/
 /* INTERNAL FUNCTION
  *------------------------------------------------------------------*/
@@ -202,15 +191,15 @@
     // TODO Bandwidth auto
     case BANDWIDTH_AUTO:
     case BANDWIDTH_NORMAL:
-      configCentralConn(BLE_GATT_ATT_MTU_DEFAULT, BLE_GAP_EVENT_LENGTH_DEFAULT, BLE_GATTS_HVN_TX_QUEUE_SIZE_DEFAULT, 3);
+      configCentralConn(BLE_GATT_ATT_MTU_DEFAULT, BLE_GAP_EVENT_LENGTH_DEFAULT, BLE_GATTS_HVN_TX_QUEUE_SIZE_DEFAULT, BLE_GATTC_WRITE_CMD_TX_QUEUE_SIZE_DEFAULT);
     break;
 
     case BANDWIDTH_HIGH:
-      configCentralConn(128, 6, 1, 3);
+      configCentralConn(128, 6, 2, BLE_GATTC_WRITE_CMD_TX_QUEUE_SIZE_DEFAULT);
     break;
 
     case BANDWIDTH_MAX:
-      configCentralConn(247, 6, 1, 3);
+      configCentralConn(247, 6, 3, BLE_GATTC_WRITE_CMD_TX_QUEUE_SIZE_DEFAULT);
     break;
 
     default: break;
