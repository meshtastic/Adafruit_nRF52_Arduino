/**************************************************************************/
/*!
    @file     bluefruit.cpp
    @author   hathach (tinyusb.org)

    @section LICENSE

    Software License Agreement (BSD License)

    Copyright (c) 2018, Adafruit Industries (adafruit.com)
    All rights reserved.

    Redistribution and use in source and binary forms, with or without
    modification, are permitted provided that the following conditions are met:
    1. Redistributions of source code must retain the above copyright
    notice, this list of conditions and the following disclaimer.
    2. Redistributions in binary form must reproduce the above copyright
    notice, this list of conditions and the following disclaimer in the
    documentation and/or other materials provided with the distribution.
    3. Neither the name of the copyright holders nor the
    names of its contributors may be used to endorse or promote products
    derived from this software without specific prior written permission.

    THIS SOFTWARE IS PROVIDED BY THE COPYRIGHT HOLDERS ''AS IS'' AND ANY
    EXPRESS OR IMPLIED WARRANTIES, INCLUDING, BUT NOT LIMITED TO, THE IMPLIED
    WARRANTIES OF MERCHANTABILITY AND FITNESS FOR A PARTICULAR PURPOSE ARE
    DISCLAIMED. IN NO EVENT SHALL THE COPYRIGHT HOLDER BE LIABLE FOR ANY
    DIRECT, INDIRECT, INCIDENTAL, SPECIAL, EXEMPLARY, OR CONSEQUENTIAL DAMAGES
    (INCLUDING, BUT NOT LIMITED TO, PROCUREMENT OF SUBSTITUTE GOODS OR SERVICES;
    LOSS OF USE, DATA, OR PROFITS; OR BUSINESS INTERRUPTION) HOWEVER CAUSED AND
    ON ANY THEORY OF LIABILITY, WHETHER IN CONTRACT, STRICT LIABILITY, OR TORT
    (INCLUDING NEGLIGENCE OR OTHERWISE) ARISING IN ANY WAY OUT OF THE USE OF THIS
    SOFTWARE, EVEN IF ADVISED OF THE POSSIBILITY OF SUCH DAMAGE.
*/
/**************************************************************************/

#include "bluefruit.h"
#include "utility/bonding.h"

#ifndef CFG_BLE_TX_POWER_LEVEL
#define CFG_BLE_TX_POWER_LEVEL    0
#endif

#ifndef CFG_DEFAULT_NAME
#define CFG_DEFAULT_NAME          "Bluefruit52"
#endif

#ifndef CFG_BLE_TASK_STACKSIZE
#define CFG_BLE_TASK_STACKSIZE    (256*5)
#endif

#ifndef CFG_SOC_TASK_STACKSIZE
#define CFG_SOC_TASK_STACKSIZE    (200)
#endif

#ifdef USE_TINYUSB
#include "nrfx_power.h"

/* tinyusb function that handles power event (detected, ready, removed)
 * We must call it within SD's SOC event handler, or set it as power event handler if SD is not enabled. */
extern "C" void tusb_hal_nrf_power_event(uint32_t event);

// Must be called before sd_softdevice_enable()
// NRF_POWER is restricted prph used by Softdevice, must be release before enable SD
void usb_softdevice_pre_enable(void)
{
  nrfx_power_usbevt_disable();
  nrfx_power_usbevt_uninit();
  nrfx_power_uninit();
}

// Must be called after sd_softdevice_enable()
// To re-enable USB
void usb_softdevice_post_enable(void)
{
  sd_power_usbdetected_enable(true);
  sd_power_usbpwrrdy_enable(true);
  sd_power_usbremoved_enable(true);
}

#endif

AdafruitBluefruit Bluefruit;

/*------------------------------------------------------------------*/
/* PROTOTYPTES
 *------------------------------------------------------------------*/
extern "C"
{
void flash_nrf5x_event_cb (uint32_t event) ATTR_WEAK;
}

void adafruit_ble_task(void* arg);
void adafruit_soc_task(void* arg);

/*------------------------------------------------------------------*/
/* INTERNAL FUNCTION
 *------------------------------------------------------------------*/
static void bluefruit_blinky_cb( TimerHandle_t xTimer )
{
  (void) xTimer;
  digitalToggle(LED_BLUE);
}

static void nrf_error_cb(uint32_t id, uint32_t pc, uint32_t info)
{
#if CFG_DEBUG
  PRINT_INT(id);
  PRINT_HEX(pc);
  PRINT_HEX(info);

  if ( id == NRF_FAULT_ID_SD_ASSERT && info != 0)
  {
    typedef struct
    {
        // convert from Big to Little Endian to use with BLE
        // Public Key = 32-byte N1 + 32-byte N2
        uint16_t        line_num;    /**< The line number where the error occurred. */
        uint8_t const * p_file_name; /**< The file in which the error occurred. */
    } assert_info_t;

    assert_info_t* assert_info = (assert_info_t*) info;

    LOG_LV1("SD Err", "assert at %s : %d", assert_info->p_file_name, assert_info->line_num);
  }

  while(1) yield();
#endif
}

// Constructor
AdafruitBluefruit::AdafruitBluefruit(void)
{
  /*------------------------------------------------------------------*/
  /*  SoftDevice Default Configuration
   *  Most config use Nordic default value, except the follows:
   *  - Max MTU : up to 247 for maximum throughput
   *
   *  Attr Table Size, HVN queue size, Write Command queue size is
   *  determined later in begin() depending on number of peripherals
   *  and central connections for optimum SRAM usage.
   */
  /*------------------------------------------------------------------*/
  varclr(&_sd_cfg);

  _sd_cfg.attr_table_size = CFG_SD_ATTR_TABLE_SIZE;
  _sd_cfg.uuid128_max     = BLE_UUID_VS_COUNT_DEFAULT;
  _sd_cfg.service_changed = 1;

  _sd_cfg.prph.mtu_max     = BLE_GATT_ATT_MTU_DEFAULT;
  _sd_cfg.prph.event_len   = BLE_GAP_EVENT_LENGTH_DEFAULT;
  _sd_cfg.prph.hvn_qsize   = BLE_GATTS_HVN_TX_QUEUE_SIZE_DEFAULT;
  _sd_cfg.prph.wrcmd_qsize = BLE_GATTC_WRITE_CMD_TX_QUEUE_SIZE_DEFAULT;

  _sd_cfg.central.mtu_max     = BLE_GATT_ATT_MTU_DEFAULT;
  _sd_cfg.central.event_len   = BLE_GAP_EVENT_LENGTH_DEFAULT;
  _sd_cfg.central.hvn_qsize   = BLE_GATTS_HVN_TX_QUEUE_SIZE_DEFAULT;
  _sd_cfg.central.wrcmd_qsize = BLE_GATTC_WRITE_CMD_TX_QUEUE_SIZE_DEFAULT;

  _prph_count    = 0;
  _central_count = 0;

  memclr(_connection, sizeof(_connection));

  _ble_event_sem = NULL;
  _soc_event_sem = NULL;

  _led_blink_th  = NULL;
  _led_conn      = true;

  _tx_power      = CFG_BLE_TX_POWER_LEVEL;

  _conn_hdl      = BLE_CONN_HANDLE_INVALID;

  _event_cb = NULL;
  _rssi_cb = NULL;
<<<<<<< HEAD
=======

  _sec_param = ((ble_gap_sec_params_t)
                {
                  .bond         = 1,
                  .mitm         = 0,
                  .lesc         = 0,
                  .keypress     = 0,
                  .io_caps      = BLE_GAP_IO_CAPS_NONE,
                  .oob          = 0,
                  .min_key_size = 7,
                  .max_key_size = 16,
                  .kdist_own    = { .enc = 1, .id = 1},
                  .kdist_peer   = { .enc = 1, .id = 1},
                });
>>>>>>> 7444ba47
}

void AdafruitBluefruit::configServiceChanged(bool changed)
{
  _sd_cfg.service_changed = (changed ? 1 : 0);
}

void AdafruitBluefruit::configUuid128Count(uint8_t  uuid128_max)
{
  _sd_cfg.uuid128_max = uuid128_max;
}

void AdafruitBluefruit::configAttrTableSize(uint32_t attr_table_size)
{
  _sd_cfg.attr_table_size = align4( maxof(attr_table_size, (uint32_t)(BLE_GATTS_ATTR_TAB_SIZE_MIN)) );
}

void AdafruitBluefruit::configPrphConn(uint16_t mtu_max, uint16_t event_len, uint8_t hvn_qsize, uint8_t wrcmd_qsize)
{
  _sd_cfg.prph.mtu_max     = maxof(mtu_max, BLE_GATT_ATT_MTU_DEFAULT);;
  _sd_cfg.prph.event_len   = maxof(event_len, BLE_GAP_EVENT_LENGTH_MIN);
  _sd_cfg.prph.hvn_qsize   = hvn_qsize;
  _sd_cfg.prph.wrcmd_qsize = wrcmd_qsize;
}

void AdafruitBluefruit::configCentralConn(uint16_t mtu_max, uint16_t event_len, uint8_t hvn_qsize, uint8_t wrcmd_qsize)
{
  _sd_cfg.central.mtu_max     = maxof(mtu_max, BLE_GATT_ATT_MTU_DEFAULT);;
  _sd_cfg.central.event_len   = maxof(event_len, BLE_GAP_EVENT_LENGTH_MIN);
  _sd_cfg.central.hvn_qsize   = hvn_qsize;
  _sd_cfg.central.wrcmd_qsize = wrcmd_qsize;

}

void AdafruitBluefruit::configPrphBandwidth(uint8_t bw)
{
  /* Note default value from SoftDevice are
   * MTU = 23, Event Len = 3, HVN QSize = 1, WrCMD QSize =1
   */
  switch (bw)
  {
    case BANDWIDTH_LOW:
      configPrphConn(BLE_GATT_ATT_MTU_DEFAULT, BLE_GAP_EVENT_LENGTH_MIN, BLE_GATTS_HVN_TX_QUEUE_SIZE_DEFAULT, BLE_GATTC_WRITE_CMD_TX_QUEUE_SIZE_DEFAULT);
    break;

    // TODO Bandwidth auto
    case BANDWIDTH_AUTO:
    case BANDWIDTH_NORMAL:
      configPrphConn(BLE_GATT_ATT_MTU_DEFAULT, BLE_GAP_EVENT_LENGTH_DEFAULT, BLE_GATTS_HVN_TX_QUEUE_SIZE_DEFAULT, BLE_GATTC_WRITE_CMD_TX_QUEUE_SIZE_DEFAULT);
    break;

    case BANDWIDTH_HIGH:
      configPrphConn(128, 6, 2, BLE_GATTC_WRITE_CMD_TX_QUEUE_SIZE_DEFAULT);
    break;

    case BANDWIDTH_MAX:
      configPrphConn(247, 100, 3, BLE_GATTC_WRITE_CMD_TX_QUEUE_SIZE_DEFAULT);
    break;

    default: break;
  }
}

void AdafruitBluefruit::configCentralBandwidth(uint8_t bw)
{
  /* Note default value from SoftDevice are
   * MTU = 23, Event Len = 3, HVN QSize = 1, WrCMD QSize =1
   */
  switch (bw)
  {
    case BANDWIDTH_LOW:
      configCentralConn(BLE_GATT_ATT_MTU_DEFAULT, BLE_GAP_EVENT_LENGTH_MIN, BLE_GATTS_HVN_TX_QUEUE_SIZE_DEFAULT, BLE_GATTC_WRITE_CMD_TX_QUEUE_SIZE_DEFAULT);
    break;

    // TODO Bandwidth auto
    case BANDWIDTH_AUTO:
    case BANDWIDTH_NORMAL:
      configCentralConn(BLE_GATT_ATT_MTU_DEFAULT, BLE_GAP_EVENT_LENGTH_DEFAULT, BLE_GATTS_HVN_TX_QUEUE_SIZE_DEFAULT, BLE_GATTC_WRITE_CMD_TX_QUEUE_SIZE_DEFAULT);
    break;

    case BANDWIDTH_HIGH:
      configCentralConn(128, 6, 2, BLE_GATTC_WRITE_CMD_TX_QUEUE_SIZE_DEFAULT);
    break;

    case BANDWIDTH_MAX:
      configCentralConn(247, 6, 3, BLE_GATTC_WRITE_CMD_TX_QUEUE_SIZE_DEFAULT);
    break;

    default: break;
  }
}

bool AdafruitBluefruit::begin(uint8_t prph_count, uint8_t central_count)
{
  _prph_count    = prph_count;
  _central_count = central_count;

#ifdef USE_TINYUSB
  usb_softdevice_pre_enable();
#endif

  // Configure Clock
#if defined( USE_LFXO )
  nrf_clock_lf_cfg_t clock_cfg =
  {
      // LFXO
      .source        = NRF_CLOCK_LF_SRC_XTAL,
      .rc_ctiv       = 0,
      .rc_temp_ctiv  = 0,
      .accuracy      = NRF_CLOCK_LF_ACCURACY_20_PPM
  };
#elif defined( USE_LFRC )
  nrf_clock_lf_cfg_t clock_cfg = 
  {
      // LXRC
      .source        = NRF_CLOCK_LF_SRC_RC,
      .rc_ctiv       = 16,
      .rc_temp_ctiv  = 2,
      .accuracy      = NRF_CLOCK_LF_ACCURACY_250_PPM
  };
#else
  #error Clock Source is not configured, define USE_LFXO or USE_LFRC according to your board in variant.h
#endif

  VERIFY_STATUS( sd_softdevice_enable(&clock_cfg, nrf_error_cb), false );

#ifdef USE_TINYUSB
  usb_softdevice_post_enable();
#endif

  /*------------------------------------------------------------------*/
  /*  SoftDevice Default Configuration depending on the number of
   * prph and central connections for optimal SRAM usage.
   *
   * - If Peripheral mode is enabled
   *   - ATTR Table Size          = CFG_SD_ATTR_TABLE_SIZE.
   *   - HVN TX Queue Size        = 3
   *
   * - If Central mode is enabled
   *   - Write Command Queue Size = 3
   *
   * Otherwise value will have default as follows:
   *  - ATTR Table Size           = BLE_GATTS_ATTR_TAB_SIZE_DEFAULT (0x580)
   *  - HVN TX Queue Size         = 1
   *  - Write Command Queue Size  = 1
   *
   *  Note: Value is left as it is if already configured by user.
   */
  /*------------------------------------------------------------------*/

  /*------------- Configure BLE params  -------------*/
  extern uint32_t  __data_start__[]; // defined in linker
  uint32_t ram_start = (uint32_t) __data_start__;

  ble_cfg_t blecfg;

  // Vendor UUID count
  varclr(&blecfg);
  blecfg.common_cfg.vs_uuid_cfg.vs_uuid_count = _sd_cfg.uuid128_max;
  VERIFY_STATUS ( sd_ble_cfg_set(BLE_COMMON_CFG_VS_UUID, &blecfg, ram_start), false );

  // Roles
  varclr(&blecfg);
  blecfg.gap_cfg.role_count_cfg.periph_role_count  = _prph_count;
  blecfg.gap_cfg.role_count_cfg.central_role_count = _central_count;
  blecfg.gap_cfg.role_count_cfg.central_sec_count  = (_central_count ? 1 : 0); // 1 should be enough
  VERIFY_STATUS( sd_ble_cfg_set(BLE_GAP_CFG_ROLE_COUNT, &blecfg, ram_start), false );

  // Device Name
//  varclr(&blecfg);
//  blecfg.gap_cfg.device_name_cfg =
//  VERIFY_STATUS( sd_ble_cfg_set(BLE_GAP_CFG_DEVICE_NAME, &blecfg, ram_start) );

  varclr(&blecfg);
  blecfg.gatts_cfg.service_changed.service_changed = _sd_cfg.service_changed;
  VERIFY_STATUS ( sd_ble_cfg_set(BLE_GATTS_CFG_SERVICE_CHANGED, &blecfg, ram_start), false );

  // ATTR Table Size
  varclr(&blecfg);
  blecfg.gatts_cfg.attr_tab_size.attr_tab_size = _sd_cfg.attr_table_size;
  VERIFY_STATUS ( sd_ble_cfg_set(BLE_GATTS_CFG_ATTR_TAB_SIZE, &blecfg, ram_start), false );

  /*------------- Event Length + MTU + HVN queue + WRITE CMD queue setting affecting bandwidth -------------*/
  if ( _prph_count )
  {
    // ATT MTU
    varclr(&blecfg);
    blecfg.conn_cfg.conn_cfg_tag = CONN_CFG_PERIPHERAL;
    blecfg.conn_cfg.params.gatt_conn_cfg.att_mtu = _sd_cfg.prph.mtu_max;
    VERIFY_STATUS ( sd_ble_cfg_set(BLE_CONN_CFG_GATT, &blecfg, ram_start), false );

    // Event length and max connection for this config
    varclr(&blecfg);
    blecfg.conn_cfg.conn_cfg_tag = CONN_CFG_PERIPHERAL;
    blecfg.conn_cfg.params.gap_conn_cfg.conn_count   = _prph_count;
    blecfg.conn_cfg.params.gap_conn_cfg.event_length = _sd_cfg.prph.event_len;
    VERIFY_STATUS ( sd_ble_cfg_set(BLE_CONN_CFG_GAP, &blecfg, ram_start), false );

    // HVN queue size
    varclr(&blecfg);
    blecfg.conn_cfg.conn_cfg_tag = CONN_CFG_PERIPHERAL;
    blecfg.conn_cfg.params.gatts_conn_cfg.hvn_tx_queue_size = _sd_cfg.prph.hvn_qsize;
    VERIFY_STATUS ( sd_ble_cfg_set(BLE_CONN_CFG_GATTS, &blecfg, ram_start), false );

    // WRITE COMMAND queue size
    varclr(&blecfg);
    blecfg.conn_cfg.conn_cfg_tag = CONN_CFG_PERIPHERAL;
    blecfg.conn_cfg.params.gattc_conn_cfg.write_cmd_tx_queue_size = _sd_cfg.prph.wrcmd_qsize;
    VERIFY_STATUS ( sd_ble_cfg_set(BLE_CONN_CFG_GATTC, &blecfg, ram_start), false );
  }

  if ( _central_count)
  {
    // ATT MTU
    varclr(&blecfg);
    blecfg.conn_cfg.conn_cfg_tag = CONN_CFG_CENTRAL;
    blecfg.conn_cfg.params.gatt_conn_cfg.att_mtu = _sd_cfg.central.mtu_max;
    VERIFY_STATUS ( sd_ble_cfg_set(BLE_CONN_CFG_GATT, &blecfg, ram_start), false );

    // Event length and max connection for this config
    varclr(&blecfg);
    blecfg.conn_cfg.conn_cfg_tag = CONN_CFG_CENTRAL;
    blecfg.conn_cfg.params.gap_conn_cfg.conn_count   = _central_count;
    blecfg.conn_cfg.params.gap_conn_cfg.event_length =_sd_cfg.central.event_len;
    VERIFY_STATUS ( sd_ble_cfg_set(BLE_CONN_CFG_GAP, &blecfg, ram_start), false );

    // HVN queue size
    varclr(&blecfg);
    blecfg.conn_cfg.conn_cfg_tag = CONN_CFG_CENTRAL;
    blecfg.conn_cfg.params.gatts_conn_cfg.hvn_tx_queue_size = _sd_cfg.central.hvn_qsize;
    VERIFY_STATUS ( sd_ble_cfg_set(BLE_CONN_CFG_GATTS, &blecfg, ram_start), false );

    // WRITE COMMAND queue size
    varclr(&blecfg);
    blecfg.conn_cfg.conn_cfg_tag = CONN_CFG_CENTRAL;
    blecfg.conn_cfg.params.gattc_conn_cfg.write_cmd_tx_queue_size = _sd_cfg.central.wrcmd_qsize;
    VERIFY_STATUS ( sd_ble_cfg_set(BLE_CONN_CFG_GATTC, &blecfg, ram_start), false );
  }

  // Enable BLE stack
  // The memory requirement for a specific configuration will not increase
  // between SoftDevices with the same major version number
  uint32_t err = sd_ble_enable(&ram_start);
  if ( err )
  {
    LOG_LV1("CFG", "SoftDevice config require more SRAM than provided by linker.\n"
                 "App Ram Start must be at least 0x%08lX (provided 0x%08lX)\n"
                 "Please update linker file or re-config SoftDevice", ram_start, (uint32_t) __data_start__);
  }

  LOG_LV1("CFG", "SoftDevice's RAM requires: 0x%08lX", ram_start);
  VERIFY_STATUS(err, false);

  /*------------- Configure BLE Option -------------*/
  ble_opt_t  opt;
  varclr(&opt);

  opt.common_opt.conn_evt_ext.enable = 1; // enable Data Length Extension
  VERIFY_STATUS( sd_ble_opt_set(BLE_COMMON_OPT_CONN_EVT_EXT, &opt), false );

  // Init Peripheral role
  VERIFY( Periph.begin() );

  Pairing.begin();

  // Default device name
  ble_gap_conn_sec_mode_t sec_mode = BLE_SECMODE_OPEN;
  VERIFY_STATUS(sd_ble_gap_device_name_set(&sec_mode, (uint8_t const *) CFG_DEFAULT_NAME, strlen(CFG_DEFAULT_NAME)), false);

  //------------- USB -------------//
#ifdef USE_TINYUSB
  sd_power_usbdetected_enable(true);
  sd_power_usbpwrrdy_enable(true);
  sd_power_usbremoved_enable(true);
#endif

  // Init Central role
  if (_central_count)  Central.begin();

  // Create RTOS Semaphore & Task for BLE Event
  _ble_event_sem = xSemaphoreCreateBinary();
  VERIFY(_ble_event_sem);

  TaskHandle_t ble_task_hdl;
  xTaskCreate( adafruit_ble_task, "BLE", CFG_BLE_TASK_STACKSIZE, NULL, TASK_PRIO_HIGH, &ble_task_hdl);

  // Create RTOS Semaphore & Task for SOC Event
  _soc_event_sem = xSemaphoreCreateBinary();
  VERIFY(_soc_event_sem);

  TaskHandle_t soc_task_hdl;
  xTaskCreate( adafruit_soc_task, "SOC", CFG_SOC_TASK_STACKSIZE, NULL, TASK_PRIO_HIGH, &soc_task_hdl);

  NVIC_EnableIRQ(SD_EVT_IRQn); // enable SD interrupt

  // Create Timer for led advertising blinky
  _led_blink_th = xTimerCreate(NULL, ms2tick(CFG_ADV_BLINKY_INTERVAL/2), true, NULL, bluefruit_blinky_cb);

  // Initialize bonding
  bond_init();

  return true;
}

/*------------------------------------------------------------------*/
/* General Functions
 *------------------------------------------------------------------*/
ble_gap_addr_t AdafruitBluefruit::getAddr (void)
{
  ble_gap_addr_t gap_addr;
  sd_ble_gap_addr_get(&gap_addr);
  return gap_addr;
}

/**
 * Get current Mac address and its type
 * @param mac address
 * @return Address type e.g BLE_GAP_ADDR_TYPE_RANDOM_STATIC
 */
uint8_t AdafruitBluefruit::getAddr (uint8_t mac[6])
{
  ble_gap_addr_t gap_addr;
  sd_ble_gap_addr_get(&gap_addr);

  memcpy(mac, gap_addr.addr, 6);
  return gap_addr.addr_type;
}

bool AdafruitBluefruit::setAddr (ble_gap_addr_t* gap_addr)
{
  VERIFY_STATUS( sd_ble_gap_addr_set(gap_addr), false );
  return true;
}

void AdafruitBluefruit::setName (char const * str)
{
  ble_gap_conn_sec_mode_t sec_mode = BLE_SECMODE_OPEN;
  sd_ble_gap_device_name_set(&sec_mode, (uint8_t const *) str, strlen(str));
}

uint8_t AdafruitBluefruit::getName(char* name, uint16_t bufsize)
{
  VERIFY_STATUS( sd_ble_gap_device_name_get((uint8_t*) name, &bufsize), 0);
  return bufsize;
}


static inline bool is_tx_power_valid(int8_t power)
{
#if defined(NRF52832_XXAA)
  int8_t const accepted[] = { -40, -20, -16, -12, -8, -4, 0, 3, 4 };
#elif defined( NRF52840_XXAA)
  int8_t const accepted[] = { -40, -20, -16, -12, -8, -4, 0, 2, 3, 4, 5, 6, 7, 8 };
#endif

  for (uint32_t i=0; i<sizeof(accepted); i++)
  {
    if (accepted[i] == power) return true;
  }

  return false;
}

bool AdafruitBluefruit::setTxPower(int8_t power)
{
  VERIFY(is_tx_power_valid(power));
  _tx_power = power;
  return true;
}

int8_t AdafruitBluefruit::getTxPower(void)
{
  return _tx_power;
}

void AdafruitBluefruit::autoConnLed(bool enabled)
{
  _led_conn = enabled;
}

void AdafruitBluefruit::setConnLedInterval(uint32_t ms)
{
  BaseType_t active = xTimerIsTimerActive(_led_blink_th);
  xTimerChangePeriod(_led_blink_th, ms2tick(ms), 0);

  // Change period of inactive timer will also start it !!
  if ( !active ) xTimerStop(_led_blink_th, 0);
}

bool AdafruitBluefruit::setAppearance(uint16_t appear)
{
  return ERROR_NONE == sd_ble_gap_appearance_set(appear);
}

uint16_t AdafruitBluefruit::getAppearance(void)
{
  uint16_t appear = 0;
  (void) sd_ble_gap_appearance_get(&appear);
  return appear;
}

/*------------------------------------------------------------------*/
/* GAP, Connections and Bonding
 *------------------------------------------------------------------*/
uint8_t AdafruitBluefruit::connected(void)
{
  uint8_t count = 0;
  for (uint16_t c=0; c<BLE_MAX_CONNECTION; c++)
  {
    if ( this->connected(c) ) count++;
  }

  return count;
}

bool AdafruitBluefruit::connected(uint16_t conn_hdl)
{
  BLEConnection* conn = this->Connection(conn_hdl);
  return conn && conn->connected();
}

bool AdafruitBluefruit::disconnect(uint16_t conn_hdl)
{
  BLEConnection* conn = this->Connection(conn_hdl);

  // disconnect if connected
  if ( conn && conn->connected() )
  {
    return conn->disconnect();
  }

  return true; // not connected still return true
}

void AdafruitBluefruit::setEventCallback (event_cb_t fp)
{
  _event_cb = fp;
}

uint16_t AdafruitBluefruit::connHandle(void)
{
  return _conn_hdl;
}

bool AdafruitBluefruit::connPaired(uint16_t conn_hdl)
{
  BLEConnection* conn = Bluefruit.Connection(conn_hdl);
  return conn && conn->paired();
}

uint16_t AdafruitBluefruit::getMaxMtu(uint8_t role)
{
  return (role == BLE_GAP_ROLE_PERIPH) ? _sd_cfg.prph.mtu_max : _sd_cfg.central.mtu_max;
}

BLEConnection* AdafruitBluefruit::Connection(uint16_t conn_hdl)
{
  return (conn_hdl < BLE_MAX_CONNECTION) ? _connection[conn_hdl] : NULL;
}

void AdafruitBluefruit::setRssiCallback(rssi_cb_t fp)
{
  _rssi_cb = fp;
}


/*------------------------------------------------------------------*/
/* Thread & SoftDevice Event handler
 *------------------------------------------------------------------*/
extern "C" void SD_EVT_IRQHandler(void)
{
  // Notify both BLE & SOC Task
  xSemaphoreGiveFromISR(Bluefruit._soc_event_sem, NULL);
  xSemaphoreGiveFromISR(Bluefruit._ble_event_sem, NULL);
}

/**
 * Handle SOC event such as FLASH operation
 */
void adafruit_soc_task(void* arg)
{
  (void) arg;

  while (1)
  {
    if ( xSemaphoreTake(Bluefruit._soc_event_sem, portMAX_DELAY) )
    {
      uint32_t soc_evt;
      uint32_t err = ERROR_NONE;

      // until no more pending events
      while ( NRF_ERROR_NOT_FOUND != (err = sd_evt_get(&soc_evt)) )
      {
        if (ERROR_NONE == err)
        {
          switch (soc_evt)
          {
            // Flash
            case NRF_EVT_FLASH_OPERATION_SUCCESS:
            case NRF_EVT_FLASH_OPERATION_ERROR:
              LOG_LV1("SOC", "NRF_EVT_FLASH_OPERATION_%s", soc_evt == NRF_EVT_FLASH_OPERATION_SUCCESS ? "SUCCESS" : "ERROR");
              if ( flash_nrf5x_event_cb ) flash_nrf5x_event_cb(soc_evt);
            break;

            #ifdef USE_TINYUSB
            /*------------- usb power event handler -------------*/
            case NRF_EVT_POWER_USB_DETECTED:
            case NRF_EVT_POWER_USB_POWER_READY:
            case NRF_EVT_POWER_USB_REMOVED:
            {
              int32_t usbevt = (soc_evt == NRF_EVT_POWER_USB_DETECTED   ) ? NRFX_POWER_USB_EVT_DETECTED:
                               (soc_evt == NRF_EVT_POWER_USB_POWER_READY) ? NRFX_POWER_USB_EVT_READY   :
                               (soc_evt == NRF_EVT_POWER_USB_REMOVED    ) ? NRFX_POWER_USB_EVT_REMOVED : -1;

              if ( usbevt >= 0) tusb_hal_nrf_power_event(usbevt);
            }
            break;
            #endif

            default: break;
          }
        }
      }
    }
  }
}

/*------------------------------------------------------------------*/
/* BLE Event handler
 *------------------------------------------------------------------*/
void adafruit_ble_task(void* arg)
{
  (void) arg;

  // malloc buffered is algined by 4
  uint8_t * ev_buf = (uint8_t*) rtos_malloc(BLE_EVT_LEN_MAX(BLE_GATT_ATT_MTU_MAX));

  while (1)
  {
    if ( xSemaphoreTake(Bluefruit._ble_event_sem, portMAX_DELAY) )
    {
      uint32_t err = NRF_SUCCESS;

      // Until no pending events
      while( NRF_ERROR_NOT_FOUND != err )
      {
        uint16_t ev_len = BLE_EVT_LEN_MAX(BLE_GATT_ATT_MTU_MAX);

        // Get BLE Event
        err = sd_ble_evt_get(ev_buf, &ev_len);

        // Handle valid event
        if( NRF_SUCCESS == err)
        {
          Bluefruit._ble_handler( (ble_evt_t*) ev_buf );
        }else if ( NRF_ERROR_NOT_FOUND != err )
        {
          LOG_LV1("BLE", "SD event error %s", dbg_err_str(err));
        }
      }
    }
  }
}

/**
 * BLE event handler
 * @param evt event
 */
void AdafruitBluefruit::_ble_handler(ble_evt_t* evt)
{
  // conn handle has fixed offset for all events
  uint16_t const conn_hdl = evt->evt.common_evt.conn_handle;
  BLEConnection* conn = this->Connection(conn_hdl);

  LOG_LV2("BLE", "%s : Conn Handle = %d", dbg_ble_event_str(evt->header.evt_id), conn_hdl);

  // GAP handler
  if ( conn )
  {
    conn->_eventHandler(evt);
    Pairing._eventHandler(evt);
  }

  switch(evt->header.evt_id)
  {
    case BLE_GAP_EVT_CONNECTED:
    {
      // Turn on Conn LED
      _stopConnLed();
      _setConnLed(true);

      ble_gap_evt_connected_t const * para = &evt->evt.gap_evt.params.connected;

      LOG_LV1("GAP", "Conn Interval= %.2f ms, Latency = %d, Supervisor Timeout = %d ms",
              para->conn_params.max_conn_interval*1.25f, para->conn_params.slave_latency, 10*para->conn_params.conn_sup_timeout);

      if ( _connection[conn_hdl] )
      {
        LOG_LV1("GAP", "Connection is already in used, something wrong !!");
        delete _connection[conn_hdl];
        _connection[conn_hdl] = NULL;
      }

      // Transmission buffer pool
      uint8_t const hvn_qsize = (para->role == BLE_GAP_ROLE_PERIPH) ? _sd_cfg.prph.hvn_qsize : _sd_cfg.central.hvn_qsize;
      uint8_t const wrcmd_qsize = (para->role == BLE_GAP_ROLE_PERIPH) ? _sd_cfg.prph.wrcmd_qsize : _sd_cfg.central.wrcmd_qsize;

      _connection[conn_hdl] = new BLEConnection(conn_hdl, para, hvn_qsize, wrcmd_qsize);
      conn = _connection[conn_hdl];

      // Invoke connect callback
      if ( conn->getRole() == BLE_GAP_ROLE_PERIPH )
      {
        if ( Periph._connect_cb ) ada_callback(NULL, 0, Periph._connect_cb, conn_hdl);
      }else
      {
        if ( Central._connect_cb ) ada_callback(NULL, 0, Central._connect_cb, conn_hdl);
      }
    }
    break;

    case BLE_GAP_EVT_DISCONNECTED:
    {
      ble_gap_evt_disconnected_t const* para = &evt->evt.gap_evt.params.disconnected;

      LOG_LV2("GAP", "Disconnect Reason: %s", dbg_hci_str(evt->evt.gap_evt.params.disconnected.reason));

      // Turn off Conn LED If not connected at all
      if ( !this->connected() ) _setConnLed(false);

      // Invoke disconnect callback
      if ( conn->getRole() == BLE_GAP_ROLE_PERIPH )
      {
        if ( Periph._disconnect_cb ) ada_callback(NULL, 0, Periph._disconnect_cb, conn_hdl, para->reason);
      }else
      {
        if ( Central._disconnect_cb ) ada_callback(NULL, 0, Central._disconnect_cb, conn_hdl, para->reason);
      }

      delete _connection[conn_hdl];
      _connection[conn_hdl] = NULL;
    }
    break;

    case BLE_GAP_EVT_RSSI_CHANGED:
    {
      ble_gap_evt_rssi_changed_t const * rssi_changed = &evt->evt.gap_evt.params.rssi_changed;
      if ( _rssi_cb )
      {
         ada_callback(NULL, 0, _rssi_cb, conn_hdl, rssi_changed->rssi);
      }
    }
    break;

    case BLE_EVT_USER_MEM_REQUEST:
      // We will handle Long Write sequence (RW Authorize PREP_WRITE_REQ)
      sd_ble_user_mem_reply(conn_hdl, NULL);
    break;

    case BLE_EVT_USER_MEM_RELEASE:
      // nothing to do
    break;

    default: break;
  }

  Advertising._eventHandler(evt);
  Scanner._eventHandler(evt);

  /*------------- BLE Peripheral Events -------------*/
  /* Only handle Peripheral events with matched connection handle
   * or a few special one
   * - Connected event
   * - Advertising timeout (could be connected and advertising at the same time)
   */
  if ( conn_hdl       == _conn_hdl             ||
       evt->header.evt_id == BLE_GAP_EVT_CONNECTED)
  {
    switch ( evt->header.evt_id  )
    {
      case BLE_GAP_EVT_CONNECTED:
      {
        ble_gap_evt_connected_t* para = &evt->evt.gap_evt.params.connected;

        if (para->role == BLE_GAP_ROLE_PERIPH)
        {
          _conn_hdl = evt->evt.gap_evt.conn_handle;
        }
      }
      break;

      case BLE_GAP_EVT_DISCONNECTED:
        _conn_hdl = BLE_CONN_HANDLE_INVALID;
      break;

      default: break;
    }
  }

  // Periph event handler (also handle generic non-connection event)
  if ( (conn == NULL) || (conn->getRole() == BLE_GAP_ROLE_PERIPH) )
  {
    Periph._eventHandler(evt);
  }

  // Central Event Handler (also handle generic non-connection event)
  if ( (conn == NULL) || (conn->getRole() == BLE_GAP_ROLE_CENTRAL) )
  {
    Central._eventHandler(evt);
  }

  // Discovery Event Handler
  if ( Discovery.begun() ) Discovery._eventHandler(evt);

  // GATTs characteristics event handler
  Gatt._eventHandler(evt);

  // User callback if set
  if (_event_cb) _event_cb(evt);
}

/*------------------------------------------------------------------*/
/* Internal Connection LED
 *------------------------------------------------------------------*/
void AdafruitBluefruit::_startConnLed(void)
{
  if (_led_conn) xTimerStart(_led_blink_th, 0);
}

void AdafruitBluefruit::_stopConnLed(void)
{
  xTimerStop(_led_blink_th, 0);

  _setConnLed( this->connected() );
}

void AdafruitBluefruit::_setConnLed (bool on_off)
{
  if (_led_conn)
  {
    digitalWrite(LED_BLUE, on_off ? LED_STATE_ON : (1-LED_STATE_ON) );
  }
}

/*------------------------------------------------------------------*/
/* Bonds
 *------------------------------------------------------------------*/
bool AdafruitBluefruit::requestPairing(uint16_t conn_hdl)
{
  BLEConnection* conn = this->Connection(conn_hdl);
  VERIFY(conn);

  return conn->requestPairing();
}

void AdafruitBluefruit::clearBonds(void)
{
  bond_clear_prph();
}

//--------------------------------------------------------------------+
//
//--------------------------------------------------------------------+

void Bluefruit_printInfo(void)
{
  Bluefruit.printInfo();
}

void AdafruitBluefruit::printInfo(void)
{
  // Skip if Serial is not initialized
  if ( !Serial ) return;

  // Skip if Bluefruit.begin() is not called
  if ( _ble_event_sem == NULL ) return;

  Serial.println("--------- SoftDevice Config ---------");

  char const * title_fmt = "%-16s: ";

  /*------------- SoftDevice Config -------------*/
  // Max uuid128
  Serial.printf(title_fmt, "Max UUID128");
  Serial.println(_sd_cfg.uuid128_max);

  // ATTR Table Size
  Serial.printf(title_fmt, "ATTR Table Size");
  Serial.println(_sd_cfg.attr_table_size);

  // Service Changed
  Serial.printf(title_fmt, "Service Changed");
  Serial.println(_sd_cfg.service_changed);

  if ( _prph_count )
  {
    Serial.println("Peripheral Connect Setting");

    Serial.print("  - ");
    Serial.printf(title_fmt, "Max MTU");
    Serial.println(_sd_cfg.prph.mtu_max);

    Serial.print("  - ");
    Serial.printf(title_fmt, "Event Length");
    Serial.println(_sd_cfg.prph.event_len);

    Serial.print("  - ");
    Serial.printf(title_fmt, "HVN Queue Size");
    Serial.println(_sd_cfg.prph.hvn_qsize);

    Serial.print("  - ");
    Serial.printf(title_fmt, "WrCmd Queue Size");
    Serial.println(_sd_cfg.prph.wrcmd_qsize);
  }

  if ( _central_count )
  {
    Serial.println("Central Connect Setting");

    Serial.print("  - ");
    Serial.printf(title_fmt, "Max MTU");
    Serial.println(_sd_cfg.central.mtu_max);

    Serial.print("  - ");
    Serial.printf(title_fmt, "Event Length");
    Serial.println(_sd_cfg.central.event_len);

    Serial.print("  - ");
    Serial.printf(title_fmt, "HVN Queue Size");
    Serial.println(_sd_cfg.central.hvn_qsize);

    Serial.print("  - ");
    Serial.printf(title_fmt, "WrCmd Queue Size");
    Serial.println(_sd_cfg.central.wrcmd_qsize);
  }

  /*------------- Settings -------------*/
  Serial.println("\n--------- BLE Settings ---------");
  // Name
  Serial.printf(title_fmt, "Name");
  {
    char name[32];
    memclr(name, sizeof(name));
    getName(name, sizeof(name));
    Serial.printf(name);
  }
  Serial.println();

  // Max Connections
  Serial.printf(title_fmt, "Max Connections");
  Serial.printf("Peripheral = %d, ", _prph_count);
  Serial.printf("Central = %d ", _central_count);
  Serial.println();

  // Address
  Serial.printf(title_fmt, "Address");
  {
    char const * type_str[] = { "Public", "Static", "Private Resolvable", "Private Non Resolvable" };
    ble_gap_addr_t gap_addr = this->getAddr();

    // MAC is in little endian --> print reverse
    Serial.printBufferReverse(gap_addr.addr, 6, ':');
    Serial.printf(" (%s)", type_str[gap_addr.addr_type]);
  }
  Serial.println();

  // Tx Power
  Serial.printf(title_fmt, "TX Power");
  Serial.printf("%d dBm", _tx_power);
  Serial.println();

  Periph.printInfo();

  /*------------- List the paried device -------------*/
  if ( _prph_count )
  {
    Serial.printf(title_fmt, "Peripheral Paired Devices");
    Serial.println();
    bond_print_list(BLE_GAP_ROLE_PERIPH);
  }

  if ( _central_count )
  {
    Serial.printf(title_fmt, "Central Paired Devices");
    Serial.println();
    bond_print_list(BLE_GAP_ROLE_CENTRAL);
  }

  Serial.println();
}<|MERGE_RESOLUTION|>--- conflicted
+++ resolved
@@ -113,8 +113,6 @@
   {
     typedef struct
     {
-        // convert from Big to Little Endian to use with BLE
-        // Public Key = 32-byte N1 + 32-byte N2
         uint16_t        line_num;    /**< The line number where the error occurred. */
         uint8_t const * p_file_name; /**< The file in which the error occurred. */
     } assert_info_t;
@@ -174,23 +172,6 @@
 
   _event_cb = NULL;
   _rssi_cb = NULL;
-<<<<<<< HEAD
-=======
-
-  _sec_param = ((ble_gap_sec_params_t)
-                {
-                  .bond         = 1,
-                  .mitm         = 0,
-                  .lesc         = 0,
-                  .keypress     = 0,
-                  .io_caps      = BLE_GAP_IO_CAPS_NONE,
-                  .oob          = 0,
-                  .min_key_size = 7,
-                  .max_key_size = 16,
-                  .kdist_own    = { .enc = 1, .id = 1},
-                  .kdist_peer   = { .enc = 1, .id = 1},
-                });
->>>>>>> 7444ba47
 }
 
 void AdafruitBluefruit::configServiceChanged(bool changed)
