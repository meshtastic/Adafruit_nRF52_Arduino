/**************************************************************************/
/*!
    @file     bluefruit.cpp
    @author   hathach (tinyusb.org)

    @section LICENSE

    Software License Agreement (BSD License)

    Copyright (c) 2018, Adafruit Industries (adafruit.com)
    All rights reserved.

    Redistribution and use in source and binary forms, with or without
    modification, are permitted provided that the following conditions are met:
    1. Redistributions of source code must retain the above copyright
    notice, this list of conditions and the following disclaimer.
    2. Redistributions in binary form must reproduce the above copyright
    notice, this list of conditions and the following disclaimer in the
    documentation and/or other materials provided with the distribution.
    3. Neither the name of the copyright holders nor the
    names of its contributors may be used to endorse or promote products
    derived from this software without specific prior written permission.

    THIS SOFTWARE IS PROVIDED BY THE COPYRIGHT HOLDERS ''AS IS'' AND ANY
    EXPRESS OR IMPLIED WARRANTIES, INCLUDING, BUT NOT LIMITED TO, THE IMPLIED
    WARRANTIES OF MERCHANTABILITY AND FITNESS FOR A PARTICULAR PURPOSE ARE
    DISCLAIMED. IN NO EVENT SHALL THE COPYRIGHT HOLDER BE LIABLE FOR ANY
    DIRECT, INDIRECT, INCIDENTAL, SPECIAL, EXEMPLARY, OR CONSEQUENTIAL DAMAGES
    (INCLUDING, BUT NOT LIMITED TO, PROCUREMENT OF SUBSTITUTE GOODS OR SERVICES;
    LOSS OF USE, DATA, OR PROFITS; OR BUSINESS INTERRUPTION) HOWEVER CAUSED AND
    ON ANY THEORY OF LIABILITY, WHETHER IN CONTRACT, STRICT LIABILITY, OR TORT
    (INCLUDING NEGLIGENCE OR OTHERWISE) ARISING IN ANY WAY OUT OF THE USE OF THIS
    SOFTWARE, EVEN IF ADVISED OF THE POSSIBILITY OF SUCH DAMAGE.
*/
/**************************************************************************/

#include "bluefruit.h"
#include "utility/bonding.h"

#ifdef NRF52840_XXAA
#include "nrfx_power.h"
#include "usb/usb.h"
#endif

#define CFG_BLE_TX_POWER_LEVEL           0
#define CFG_DEFAULT_NAME                 "Bluefruit52"

#define CFG_BLE_TASK_STACKSIZE          (512*3)
#define CFG_SOC_TASK_STACKSIZE          (200)

AdafruitBluefruit Bluefruit;

/*------------------------------------------------------------------*/
/* PROTOTYPTES
 *------------------------------------------------------------------*/
extern "C"
{
void flash_nrf5x_event_cb (uint32_t event) ATTR_WEAK;
}

void adafruit_ble_task(void* arg);
void adafruit_soc_task(void* arg);

/*------------------------------------------------------------------*/
/* INTERNAL FUNCTION
 *------------------------------------------------------------------*/
static void bluefruit_blinky_cb( TimerHandle_t xTimer )
{
  (void) xTimer;
  digitalToggle(LED_BLUE);
}


static void nrf_error_cb(uint32_t id, uint32_t pc, uint32_t info)
{
  PRINT_INT(id);
  PRINT_HEX(pc);
  PRINT_HEX(info);

  if ( id == NRF_FAULT_ID_SD_ASSERT && info != 0)
  {
    typedef struct
    {
        uint16_t        line_num;    /**< The line number where the error occurred. */
        uint8_t const * p_file_name; /**< The file in which the error occurred. */
    } assert_info_t;

    assert_info_t* assert_info = (assert_info_t*) info;

    LOG_LV1("SD Err", "assert at %s : %d", assert_info->p_file_name, assert_info->line_num);
  }

#if CFG_DEBUG
  while(1) { }
#endif
}

/**
 * Constructor
 */
AdafruitBluefruit::AdafruitBluefruit(void)
{
  /*------------------------------------------------------------------*/
  /*  SoftDevice Default Configuration
   *  Most config use Nordic default value, except the follows:
   *  - Max MTU : up to 247 for maximum throughput
   *
   *  Attr Table Size, HVN queue size, Write Command queue size is
   *  determined later in begin() depending on number of peripherals
   *  and central connections for optimum SRAM usage.
   */
  /*------------------------------------------------------------------*/
  varclr(&_sd_cfg);

  _sd_cfg.attr_table_size = 0x800;
  _sd_cfg.uuid128_max     = BLE_UUID_VS_COUNT_DEFAULT;
  _sd_cfg.service_changed = 1;

  _sd_cfg.prph.mtu_max     = BLE_GATT_ATT_MTU_DEFAULT;
  _sd_cfg.prph.event_len   = BLE_GAP_EVENT_LENGTH_DEFAULT;
  _sd_cfg.prph.hvn_qsize   = BLE_GATTS_HVN_TX_QUEUE_SIZE_DEFAULT;
  _sd_cfg.prph.wrcmd_qsize = BLE_GATTC_WRITE_CMD_TX_QUEUE_SIZE_DEFAULT;

  _sd_cfg.central.mtu_max     = BLE_GATT_ATT_MTU_DEFAULT;
  _sd_cfg.central.event_len   = BLE_GAP_EVENT_LENGTH_DEFAULT;
  _sd_cfg.central.hvn_qsize   = BLE_GATTS_HVN_TX_QUEUE_SIZE_DEFAULT;
  _sd_cfg.central.wrcmd_qsize = BLE_GATTC_WRITE_CMD_TX_QUEUE_SIZE_DEFAULT;

  _prph_count    = 0;
  _central_count = 0;

  memclr(_connection, sizeof(_connection));

  _ble_event_sem = NULL;
  _soc_event_sem = NULL;

  _led_blink_th  = NULL;
  _led_conn      = true;

  _ota_en = true;

  _tx_power      = CFG_BLE_TX_POWER_LEVEL;

  _conn_hdl      = BLE_CONN_HANDLE_INVALID;

  _event_cb = NULL;
  _rssi_cb = NULL;

  _sec_param = (ble_gap_sec_params_t)
                {
                  .bond         = 1,
                  .mitm         = 0,
                  .lesc         = 0,
                  .keypress     = 0,
                  .io_caps      = BLE_GAP_IO_CAPS_NONE,
                  .oob          = 0,
                  .min_key_size = 7,
                  .max_key_size = 16,
                  .kdist_own    = { .enc = 1, .id = 1},
                  .kdist_peer   = { .enc = 1, .id = 1},
                };

COMMENT_OUT(
  _auth_type = BLE_GAP_AUTH_KEY_TYPE_NONE;
  varclr(_pin);
)
}

void AdafruitBluefruit::configServiceChanged(bool changed)
{
  _sd_cfg.service_changed = (changed ? 1 : 0);
}

void AdafruitBluefruit::configUuid128Count(uint8_t  uuid128_max)
{
  _sd_cfg.uuid128_max = uuid128_max;
}

void AdafruitBluefruit::configAttrTableSize(uint32_t attr_table_size)
{
  _sd_cfg.attr_table_size = align4( maxof(attr_table_size, BLE_GATTS_ATTR_TAB_SIZE_MIN) );
}

void AdafruitBluefruit::configPrphConn(uint16_t mtu_max, uint8_t event_len, uint8_t hvn_qsize, uint8_t wrcmd_qsize)
{
  _sd_cfg.prph.mtu_max     = maxof(mtu_max, BLE_GATT_ATT_MTU_DEFAULT);;
  _sd_cfg.prph.event_len   = maxof(event_len, BLE_GAP_EVENT_LENGTH_MIN);
  _sd_cfg.prph.hvn_qsize   = hvn_qsize;
  _sd_cfg.prph.wrcmd_qsize = wrcmd_qsize;
}

void AdafruitBluefruit::configCentralConn(uint16_t mtu_max, uint8_t event_len, uint8_t hvn_qsize, uint8_t wrcmd_qsize)
{
  _sd_cfg.central.mtu_max     = maxof(mtu_max, BLE_GATT_ATT_MTU_DEFAULT);;
  _sd_cfg.central.event_len   = maxof(event_len, BLE_GAP_EVENT_LENGTH_MIN);
  _sd_cfg.central.hvn_qsize   = hvn_qsize;
  _sd_cfg.central.wrcmd_qsize = wrcmd_qsize;

}

void AdafruitBluefruit::configPrphBandwidth(uint8_t bw)
{
  /* Note default value from SoftDevice are
   * MTU = 23, Event Len = 3, HVN QSize = 1, WrCMD QSize =1
   */
  switch (bw)
  {
    case BANDWIDTH_LOW:
      configPrphConn(BLE_GATT_ATT_MTU_DEFAULT, BLE_GAP_EVENT_LENGTH_MIN, BLE_GATTS_HVN_TX_QUEUE_SIZE_DEFAULT, BLE_GATTC_WRITE_CMD_TX_QUEUE_SIZE_DEFAULT);
    break;

    // TODO Bandwidth auto
    case BANDWIDTH_AUTO:
    case BANDWIDTH_NORMAL:
      configPrphConn(BLE_GATT_ATT_MTU_DEFAULT, BLE_GAP_EVENT_LENGTH_DEFAULT, BLE_GATTS_HVN_TX_QUEUE_SIZE_DEFAULT, BLE_GATTC_WRITE_CMD_TX_QUEUE_SIZE_DEFAULT);
    break;

    case BANDWIDTH_HIGH:
      configPrphConn(128, 6, 2, BLE_GATTC_WRITE_CMD_TX_QUEUE_SIZE_DEFAULT);
    break;

    case BANDWIDTH_MAX:
      configPrphConn(247, 6, 3, BLE_GATTC_WRITE_CMD_TX_QUEUE_SIZE_DEFAULT);
    break;

    default: break;
  }
}

void AdafruitBluefruit::configCentralBandwidth(uint8_t bw)
{
  /* Note default value from SoftDevice are
   * MTU = 23, Event Len = 3, HVN QSize = 1, WrCMD QSize =1
   */
  switch (bw)
  {
    case BANDWIDTH_LOW:
      configCentralConn(BLE_GATT_ATT_MTU_DEFAULT, BLE_GAP_EVENT_LENGTH_MIN, BLE_GATTS_HVN_TX_QUEUE_SIZE_DEFAULT, BLE_GATTC_WRITE_CMD_TX_QUEUE_SIZE_DEFAULT);
    break;

    // TODO Bandwidth auto
    case BANDWIDTH_AUTO:
    case BANDWIDTH_NORMAL:
      configCentralConn(BLE_GATT_ATT_MTU_DEFAULT, BLE_GAP_EVENT_LENGTH_DEFAULT, BLE_GATTS_HVN_TX_QUEUE_SIZE_DEFAULT, BLE_GATTC_WRITE_CMD_TX_QUEUE_SIZE_DEFAULT);
    break;

    case BANDWIDTH_HIGH:
      configCentralConn(128, 6, 2, BLE_GATTC_WRITE_CMD_TX_QUEUE_SIZE_DEFAULT);
    break;

    case BANDWIDTH_MAX:
      configCentralConn(247, 6, 3, BLE_GATTC_WRITE_CMD_TX_QUEUE_SIZE_DEFAULT);
    break;

    default: break;
  }
}

void AdafruitBluefruit::enableOTA(bool en)
{
  _ota_en = en;
}

bool AdafruitBluefruit::begin(uint8_t prph_count, uint8_t central_count)
{
  _prph_count    = prph_count;
  _central_count = central_count;

#ifdef NRF52840_XXAA
  usb_softdevice_pre_enable();
#endif

  // Configure Clock
#if defined( USE_LFXO )
  nrf_clock_lf_cfg_t clock_cfg =
  {
      // LFXO
      .source        = NRF_CLOCK_LF_SRC_XTAL,
      .rc_ctiv       = 0,
      .rc_temp_ctiv  = 0,
      .accuracy      = NRF_CLOCK_LF_ACCURACY_20_PPM
  };
#elif defined( USE_LFRC )
  nrf_clock_lf_cfg_t clock_cfg = 
  {
      // LXRC
      .source        = NRF_CLOCK_LF_SRC_RC,
      .rc_ctiv       = 16,
      .rc_temp_ctiv  = 2,
      .accuracy      = NRF_CLOCK_LF_ACCURACY_250_PPM
  };
#else
  #error Clock Source is not configured, define USE_LFXO or USE_LFRC according to your board in variant.h
#endif

  VERIFY_STATUS( sd_softdevice_enable(&clock_cfg, nrf_error_cb), false );

#ifdef NRF52840_XXAA
  usb_softdevice_post_enable();
#endif

  /*------------------------------------------------------------------*/
  /*  SoftDevice Default Configuration depending on the number of
   * prph and central connections for optimal SRAM usage.
   *
   * - If Peripheral mode is enabled
   *   - ATTR Table Size          = 0x800.
   *   - HVN TX Queue Size        = 3
   *
   * - If Central mode is enabled
   *   - Write Command Queue Size = 3
   *
   * Otherwise value will have default as follows:
   *  - ATTR Table Size           = BLE_GATTS_ATTR_TAB_SIZE_DEFAULT (0x580)
   *  - HVN TX Queue Size         = 1
   *  - Write Command Queue Size  = 1
   *
   *  Note: Value is left as it is if already configured by user.
   */
  /*------------------------------------------------------------------*/
//  if ( _prph_count )
//  {
//    // If not configured by user, set Attr Table Size large enough for
//    // most peripheral applications
//    if ( _sd_cfg.attr_table_size == 0 ) _sd_cfg.attr_table_size = 0x800;
//  }
//
//  if ( _central_count)
//  {
//
//  }
//
//  // Not configure, default value are used
//  if ( _sd_cfg.attr_table_size == 0 ) _sd_cfg.attr_table_size = BLE_GATTS_ATTR_TAB_SIZE_DEFAULT;

  /*------------- Configure BLE params  -------------*/
  extern uint32_t  __data_start__[]; // defined in linker
  uint32_t ram_start = (uint32_t) __data_start__;

  ble_cfg_t blecfg;

  // Vendor UUID count
  varclr(&blecfg);
  blecfg.common_cfg.vs_uuid_cfg.vs_uuid_count = _sd_cfg.uuid128_max;
  VERIFY_STATUS ( sd_ble_cfg_set(BLE_COMMON_CFG_VS_UUID, &blecfg, ram_start), false );

  // Roles
  varclr(&blecfg);
  blecfg.gap_cfg.role_count_cfg.periph_role_count  = _prph_count;
  blecfg.gap_cfg.role_count_cfg.central_role_count = _central_count;
  blecfg.gap_cfg.role_count_cfg.central_sec_count  = (_central_count ? 1 : 0); // 1 should be enough
  VERIFY_STATUS( sd_ble_cfg_set(BLE_GAP_CFG_ROLE_COUNT, &blecfg, ram_start), false );

  // Device Name
//  varclr(&blecfg);
//  blecfg.gap_cfg.device_name_cfg =
//  VERIFY_STATUS( sd_ble_cfg_set(BLE_GAP_CFG_DEVICE_NAME, &blecfg, ram_start) );

  varclr(&blecfg);
  blecfg.gatts_cfg.service_changed.service_changed = _sd_cfg.service_changed;
  VERIFY_STATUS ( sd_ble_cfg_set(BLE_GATTS_CFG_SERVICE_CHANGED, &blecfg, ram_start), false );

  // ATTR Table Size
  varclr(&blecfg);
  blecfg.gatts_cfg.attr_tab_size.attr_tab_size = _sd_cfg.attr_table_size;
  VERIFY_STATUS ( sd_ble_cfg_set(BLE_GATTS_CFG_ATTR_TAB_SIZE, &blecfg, ram_start), false );

  /*------------- Event Length + MTU + HVN queue + WRITE CMD queue setting affecting bandwidth -------------*/
  if ( _prph_count )
  {
    // ATT MTU
    varclr(&blecfg);
    blecfg.conn_cfg.conn_cfg_tag = CONN_CFG_PERIPHERAL;
    blecfg.conn_cfg.params.gatt_conn_cfg.att_mtu = _sd_cfg.prph.mtu_max;
    VERIFY_STATUS ( sd_ble_cfg_set(BLE_CONN_CFG_GATT, &blecfg, ram_start), false );

    // Event length and max connection for this config
    varclr(&blecfg);
    blecfg.conn_cfg.conn_cfg_tag = CONN_CFG_PERIPHERAL;
    blecfg.conn_cfg.params.gap_conn_cfg.conn_count   = _prph_count;
    blecfg.conn_cfg.params.gap_conn_cfg.event_length = _sd_cfg.prph.event_len;
    VERIFY_STATUS ( sd_ble_cfg_set(BLE_CONN_CFG_GAP, &blecfg, ram_start), false );

    // HVN queue size
    varclr(&blecfg);
    blecfg.conn_cfg.conn_cfg_tag = CONN_CFG_PERIPHERAL;
    blecfg.conn_cfg.params.gatts_conn_cfg.hvn_tx_queue_size = _sd_cfg.prph.hvn_qsize;
    VERIFY_STATUS ( sd_ble_cfg_set(BLE_CONN_CFG_GATTS, &blecfg, ram_start), false );

    // WRITE COMMAND queue size
    varclr(&blecfg);
    blecfg.conn_cfg.conn_cfg_tag = CONN_CFG_PERIPHERAL;
    blecfg.conn_cfg.params.gattc_conn_cfg.write_cmd_tx_queue_size = _sd_cfg.prph.wrcmd_qsize;
    VERIFY_STATUS ( sd_ble_cfg_set(BLE_CONN_CFG_GATTC, &blecfg, ram_start), false );
  }

  if ( _central_count)
  {
    // ATT MTU
    varclr(&blecfg);
    blecfg.conn_cfg.conn_cfg_tag = CONN_CFG_CENTRAL;
    blecfg.conn_cfg.params.gatt_conn_cfg.att_mtu = _sd_cfg.central.mtu_max;
    VERIFY_STATUS ( sd_ble_cfg_set(BLE_CONN_CFG_GATT, &blecfg, ram_start), false );

    // Event length and max connection for this config
    varclr(&blecfg);
    blecfg.conn_cfg.conn_cfg_tag = CONN_CFG_CENTRAL;
    blecfg.conn_cfg.params.gap_conn_cfg.conn_count   = _central_count;
    blecfg.conn_cfg.params.gap_conn_cfg.event_length =_sd_cfg.central.event_len;
    VERIFY_STATUS ( sd_ble_cfg_set(BLE_CONN_CFG_GAP, &blecfg, ram_start), false );

    // HVN queue size
    varclr(&blecfg);
    blecfg.conn_cfg.conn_cfg_tag = CONN_CFG_CENTRAL;
    blecfg.conn_cfg.params.gatts_conn_cfg.hvn_tx_queue_size = _sd_cfg.central.hvn_qsize;
    VERIFY_STATUS ( sd_ble_cfg_set(BLE_CONN_CFG_GATTS, &blecfg, ram_start), false );

    // WRITE COMMAND queue size
    varclr(&blecfg);
    blecfg.conn_cfg.conn_cfg_tag = CONN_CFG_CENTRAL;
    blecfg.conn_cfg.params.gattc_conn_cfg.write_cmd_tx_queue_size = _sd_cfg.central.wrcmd_qsize;
    VERIFY_STATUS ( sd_ble_cfg_set(BLE_CONN_CFG_GATTC, &blecfg, ram_start), false );
  }

  // Enable BLE stack
  // The memory requirement for a specific configuration will not increase
  // between SoftDevices with the same major version number
  uint32_t err = sd_ble_enable(&ram_start);
  if ( err )
  {
    LOG_LV1("CFG", "SoftDevice config require more SRAM than provided by linker.\n"
                 "App Ram Start must be at least 0x%08X (provided 0x%08X)\n"
                 "Please update linker file or re-config SoftDevice", ram_start, (uint32_t) __data_start__);
  }

  LOG_LV1("CFG", "SoftDevice's RAM requires: 0x%08X", ram_start);
  VERIFY_STATUS(err, false);

  /*------------- Configure BLE Option -------------*/
  ble_opt_t  opt;
  varclr(&opt);

  opt.common_opt.conn_evt_ext.enable = 1; // enable Data Length Extension
  VERIFY_STATUS( sd_ble_opt_set(BLE_COMMON_OPT_CONN_EVT_EXT, &opt), false );

  /*------------- Configure GAP  -------------*/

  VERIFY( Periph.begin() );

  // Default device name
  ble_gap_conn_sec_mode_t sec_mode = BLE_SECMODE_OPEN;
  VERIFY_STATUS(sd_ble_gap_device_name_set(&sec_mode, (uint8_t const *) CFG_DEFAULT_NAME, strlen(CFG_DEFAULT_NAME)), false);

  //------------- USB -------------//
#if NRF52840_XXAA
  sd_power_usbdetected_enable(true);
  sd_power_usbpwrrdy_enable(true);
  sd_power_usbremoved_enable(true);
#endif

  // Add DFU OTA service if enabled
  if ( _ota_en ) _dfu_svc.begin();

  if (_central_count)  Central.begin(); // Init Central

  // Create RTOS Semaphore & Task for BLE Event
  _ble_event_sem = xSemaphoreCreateBinary();
  VERIFY(_ble_event_sem);

  TaskHandle_t ble_task_hdl;
  xTaskCreate( adafruit_ble_task, "BLE", CFG_BLE_TASK_STACKSIZE, NULL, TASK_PRIO_HIGH, &ble_task_hdl);

  // Create RTOS Semaphore & Task for SOC Event
  _soc_event_sem = xSemaphoreCreateBinary();
  VERIFY(_soc_event_sem);

  TaskHandle_t soc_task_hdl;
  xTaskCreate( adafruit_soc_task, "SOC", CFG_SOC_TASK_STACKSIZE, NULL, TASK_PRIO_HIGH, &soc_task_hdl);

  // Interrupt priority has already been set by the stack.
//  NVIC_SetPriority(SD_EVT_IRQn, 6);
  NVIC_EnableIRQ(SD_EVT_IRQn);

  // Create Timer for led advertising blinky
  _led_blink_th = xTimerCreate(NULL, ms2tick(CFG_ADV_BLINKY_INTERVAL/2), true, NULL, bluefruit_blinky_cb);

  // Initialize bonding
  bond_init();

  return true;
}

/*------------------------------------------------------------------*/
/* General Functions
 *------------------------------------------------------------------*/
ble_gap_addr_t AdafruitBluefruit::getAddr (void)
{
  ble_gap_addr_t gap_addr;
  sd_ble_gap_addr_get(&gap_addr);
  return gap_addr;
}

/**
 * Get current Mac address and its type
 * @param mac address
 * @return Address type e.g BLE_GAP_ADDR_TYPE_RANDOM_STATIC
 */
uint8_t AdafruitBluefruit::getAddr (uint8_t mac[6])
{
  ble_gap_addr_t gap_addr;
  sd_ble_gap_addr_get(&gap_addr);

  memcpy(mac, gap_addr.addr, 6);
  return gap_addr.addr_type;
}

bool AdafruitBluefruit::setAddr (ble_gap_addr_t* gap_addr)
{
  VERIFY_STATUS( sd_ble_gap_addr_set(gap_addr), false );
  return true;
}

void AdafruitBluefruit::setName (char const * str)
{
  ble_gap_conn_sec_mode_t sec_mode = BLE_SECMODE_OPEN;
sd_ble_gap_device_name_set(&sec_mode, (uint8_t const *) str, strlen(str));
}

uint8_t AdafruitBluefruit::getName(char* name, uint16_t bufsize)
{
  VERIFY_STATUS( sd_ble_gap_device_name_get((uint8_t*) name, &bufsize), 0);
  return bufsize;
}


static inline bool is_tx_power_valid(int8_t power)
{
#if defined(NRF52832_XXAA)
  int8_t const accepted[] = { -40, -20, -16, -12, -8, -4, 0, 3, 4 };
#elif defined( NRF52840_XXAA)
  int8_t const accepted[] = { -40, -20, -16, -12, -8, -4, 0, 2, 3, 4, 5, 6, 7, 8 };
#endif

  for (uint32_t i=0; i<sizeof(accepted); i++)
  {
    if (accepted[i] == power) return true;
  }

  return false;
}

bool AdafruitBluefruit::setTxPower(int8_t power)
{
  VERIFY(is_tx_power_valid(power));
  _tx_power = power;
  return true;
}

int8_t AdafruitBluefruit::getTxPower(void)
{
  return _tx_power;
}

void AdafruitBluefruit::autoConnLed(bool enabled)
{
  _led_conn = enabled;
}

void AdafruitBluefruit::setConnLedInterval(uint32_t ms)
{
  BaseType_t active = xTimerIsTimerActive(_led_blink_th);
  xTimerChangePeriod(_led_blink_th, ms2tick(ms), 0);

  // Change period of inactive timer will also start it !!
  if ( !active ) xTimerStop(_led_blink_th, 0);
}

bool AdafruitBluefruit::setApperance(uint16_t appear)
{
  return ERROR_NONE == sd_ble_gap_appearance_set(appear);
}

uint16_t AdafruitBluefruit::getApperance(void)
{
  uint16_t appear = 0;
  (void) sd_ble_gap_appearance_get(&appear);
  return appear;
}

/*------------------------------------------------------------------*/
/* GAP, Connections and Bonding
 *------------------------------------------------------------------*/
uint8_t AdafruitBluefruit::connected(void)
{
  uint8_t count = 0;
  for (uint16_t c=0; c<BLE_MAX_CONNECTION; c++)
  {
    if ( this->connected(c) ) count++;
  }

  return count;
}

bool AdafruitBluefruit::connected(uint16_t conn_hdl)
{
  BLEConnection* conn = this->Connection(conn_hdl);
  return conn && conn->connected();
}

bool AdafruitBluefruit::disconnect(uint16_t conn_hdl)
{
  BLEConnection* conn = this->Connection(conn_hdl);

  // disconnect if connected
  if ( conn && conn->connected() )
  {
    return conn->disconnect();
  }

  return true; // not connected still return true
}

uint16_t AdafruitBluefruit::getPeerName(uint16_t conn_hdl, char* buf, uint16_t bufsize)
{
  return Gatt.readCharByUuid(conn_hdl, BLEUuid(BLE_UUID_GAP_CHARACTERISTIC_DEVICE_NAME), buf, bufsize);
}

void AdafruitBluefruit::setEventCallback ( void (*fp) (ble_evt_t*) )
{
  _event_cb = fp;
}

uint16_t AdafruitBluefruit::connHandle(void)
{
  return _conn_hdl;
}

bool AdafruitBluefruit::connPaired(void)
{
  BLEConnection* conn = Bluefruit.Connection(_conn_hdl);
  return conn && conn->paired();
}

ble_gap_addr_t AdafruitBluefruit::getPeerAddr(uint16_t conn_hdl)
{
  BLEConnection* conn = this->Connection(conn_hdl);
  return conn ? conn->getPeerAddr() : ((ble_gap_addr_t) {0});
}

uint16_t AdafruitBluefruit::getMaxMtu(uint8_t role)
{
  return (role == BLE_GAP_ROLE_PERIPH) ? _sd_cfg.prph.mtu_max : _sd_cfg.central.mtu_max;
}

BLEConnection* AdafruitBluefruit::Connection(uint16_t conn_hdl)
{
  return (conn_hdl < BLE_MAX_CONNECTION) ? _connection[conn_hdl] : NULL;
}

void AdafruitBluefruit::setRssiCallback(rssi_callback_t fp)
{
  _rssi_cb = fp;
}


COMMENT_OUT (
bool AdafruitBluefruit::setPIN(const char* pin)
{
  VERIFY ( strlen(pin) == BLE_GAP_PASSKEY_LEN );

  _auth_type = BLE_GAP_AUTH_KEY_TYPE_PASSKEY;
  memcpy(_pin, pin, BLE_GAP_PASSKEY_LEN);

// Config Static Passkey
//  ble_opt_t opt
//	uint8_t passkey[] = STATIC_PASSKEY;
//	m_static_pin_option.gap.passkey.p_passkey = passkey;
//err_code = sd_ble_opt_set(BLE_GAP_OPT_PASSKEY, &m_static_pin_option);

  return true;
}
)

/*------------------------------------------------------------------*/
/* Thread & SoftDevice Event handler
 *------------------------------------------------------------------*/
void SD_EVT_IRQHandler(void)
{
  // Notify both BLE & SOC Task
  xSemaphoreGiveFromISR(Bluefruit._soc_event_sem, NULL);
  xSemaphoreGiveFromISR(Bluefruit._ble_event_sem, NULL);
}

/**
 * Handle SOC event such as FLASH operation
 */
void adafruit_soc_task(void* arg)
{
  (void) arg;

  while (1)
  {
    if ( xSemaphoreTake(Bluefruit._soc_event_sem, portMAX_DELAY) )
    {
      uint32_t soc_evt;
      uint32_t err = ERROR_NONE;

      // until no more pending events
      while ( NRF_ERROR_NOT_FOUND != (err = sd_evt_get(&soc_evt)) )
      {
        if (ERROR_NONE == err)
        {
          switch (soc_evt)
          {
            // Flash
            case NRF_EVT_FLASH_OPERATION_SUCCESS:
            case NRF_EVT_FLASH_OPERATION_ERROR:
              LOG_LV1("SOC", "NRF_EVT_FLASH_OPERATION_%s", soc_evt == NRF_EVT_FLASH_OPERATION_SUCCESS ? "SUCCESS" : "ERROR");
              if ( flash_nrf5x_event_cb ) flash_nrf5x_event_cb(soc_evt);
            break;

            #ifdef NRF52840_XXAA
            /*------------- usb power event handler -------------*/
            case NRF_EVT_POWER_USB_DETECTED:
            case NRF_EVT_POWER_USB_POWER_READY:
            case NRF_EVT_POWER_USB_REMOVED:
            {
              int32_t usbevt = (soc_evt == NRF_EVT_POWER_USB_DETECTED   ) ? NRFX_POWER_USB_EVT_DETECTED:
                               (soc_evt == NRF_EVT_POWER_USB_POWER_READY) ? NRFX_POWER_USB_EVT_READY   :
                               (soc_evt == NRF_EVT_POWER_USB_REMOVED    ) ? NRFX_POWER_USB_EVT_REMOVED : -1;

              if ( usbevt >= 0) tusb_hal_nrf_power_event(usbevt);
            }
            break;
            #endif

            default: break;
          }
        }
      }
    }
  }
}

/*------------------------------------------------------------------*/
/* BLE Event handler
 *------------------------------------------------------------------*/
void adafruit_ble_task(void* arg)
{
  (void) arg;

  uint8_t * ev_buf = (uint8_t*) rtos_malloc(BLE_EVT_LEN_MAX(BLE_GATT_ATT_MTU_MAX));

  while (1)
  {
    if ( xSemaphoreTake(Bluefruit._ble_event_sem, portMAX_DELAY) )
    {
      uint32_t err = ERROR_NONE;

      // Until no pending events
      while( NRF_ERROR_NOT_FOUND != err )
      {
        uint16_t ev_len = BLE_EVT_LEN_MAX(BLE_GATT_ATT_MTU_MAX);

        // Get BLE Event
        err = sd_ble_evt_get(ev_buf, &ev_len);

        // Handle valid event, ignore error
        if( ERROR_NONE == err)
        {
          Bluefruit._ble_handler( (ble_evt_t*) ev_buf );
        }
      }
    }
  }
}

/**
 * BLE event handler
 * @param evt event
 */
void AdafruitBluefruit::_ble_handler(ble_evt_t* evt)
{
  // conn handle has fixed offset for all events
  uint16_t const conn_hdl = evt->evt.common_evt.conn_handle;
  BLEConnection* conn = this->Connection(conn_hdl);

  LOG_LV1("BLE", "%s : Conn Handle = %d", dbg_ble_event_str(evt->header.evt_id), conn_hdl);

  // GAP handler
  if ( conn ) conn->_eventHandler(evt);

  switch(evt->header.evt_id)
  {
    case BLE_GAP_EVT_CONNECTED:
    {
      // Turn on Conn LED
      _stopConnLed();
      _setConnLed(true);

      ble_gap_evt_connected_t const * para = &evt->evt.gap_evt.params.connected;

      if ( _connection[conn_hdl] )
      {
        LOG_LV1("GAP", "Connection is already in used, something wrong !!");
        delete _connection[conn_hdl];
        _connection[conn_hdl] = NULL;
      }

      // Transmission buffer pool
      uint8_t const hvn_qsize = (para->role == BLE_GAP_ROLE_PERIPH) ? _sd_cfg.prph.hvn_qsize : _sd_cfg.central.hvn_qsize;
      uint8_t const wrcmd_qsize = (para->role == BLE_GAP_ROLE_PERIPH) ? _sd_cfg.prph.wrcmd_qsize : _sd_cfg.central.wrcmd_qsize;

      _connection[conn_hdl] = new BLEConnection(conn_hdl, para, hvn_qsize, wrcmd_qsize);
      conn = _connection[conn_hdl];

      // Invoke connect callback
      if ( conn->getRole() == BLE_GAP_ROLE_PERIPH )
      {
        if ( Periph._connect_cb ) ada_callback(NULL, Periph._connect_cb, conn_hdl);
      }else
      {
        if ( Central._connect_cb ) ada_callback(NULL, Central._connect_cb, conn_hdl);
      }
    }
    break;

    case BLE_GAP_EVT_DISCONNECTED:
    {
      ble_gap_evt_disconnected_t const* para = &evt->evt.gap_evt.params.disconnected;

      LOG_LV2("GAP", "Disconnect Reason 0x%02X", evt->evt.gap_evt.params.disconnected.reason);

      // Turn off Conn LED If not connected at all
      bool still_connected = false;
      for (uint8_t i=0; i<BLE_MAX_CONNECTION; i++)
      {
        if ( _connection[i] && _connection[i]->connected() )
        {
          still_connected = true;
          break;
        }
      }
      if ( !still_connected ) _setConnLed(false);

      // Invoke disconnect callback
      if ( conn->getRole() == BLE_GAP_ROLE_PERIPH )
      {
        if ( Periph._disconnect_cb ) ada_callback(NULL, Periph._disconnect_cb, conn_hdl, para->reason);
      }else
      {
        if ( Central._disconnect_cb ) ada_callback(NULL, Central._disconnect_cb, conn_hdl, para->reason);
      }

      delete _connection[conn_hdl];
      _connection[conn_hdl] = NULL;

    }
    break;

    case BLE_GAP_EVT_RSSI_CHANGED:
    {
      ble_gap_evt_rssi_changed_t const * rssi_changed = &evt->evt.gap_evt.params.rssi_changed;
      if ( _rssi_cb )
      {
         ada_callback(NULL, _rssi_cb, conn_hdl, rssi_changed->rssi);
      }
    }
    break;

    case BLE_GAP_EVT_DATA_LENGTH_UPDATE_REQUEST:
    {
      ble_gap_data_length_params_t* param = &evt->evt.gap_evt.params.data_length_update_request.peer_params;
      LOG_LV2("GAP", "Data Length Req is (tx, rx) octets = (%d, %d), (tx, rx) time = (%d, %d) us",
              param->max_tx_octets, param->max_rx_octets, param->max_tx_time_us, param->max_rx_time_us);

      // Let Softdevice decide the data length
      VERIFY_STATUS( sd_ble_gap_data_length_update(conn_hdl, NULL, NULL), );
    }
    break;

    case BLE_GAP_EVT_DATA_LENGTH_UPDATE:
    {
      ble_gap_data_length_params_t* datalen =  &evt->evt.gap_evt.params.data_length_update.effective_params;
      LOG_LV2("GAP", "Data Length is (tx, rx) octets = (%d, %d), (tx, rx) time = (%d, %d) us",
                   datalen->max_tx_octets, datalen->max_rx_octets, datalen->max_tx_time_us, datalen->max_rx_time_us);
    }
    break;

    case BLE_GAP_EVT_PHY_UPDATE_REQUEST:
    {
      ble_gap_phys_t* req_phy = &evt->evt.gap_evt.params.phy_update_request.peer_preferred_phys;

      #if CFG_DEBUG >= 1
      char const *phy_str[] = { "Auto", "1 Mbps", "2 Mbps", "Coded" };
      LOG_LV1("GAP", "PHY request tx: %s, rx: %s", phy_str[req_phy->tx_phys], phy_str[req_phy->rx_phys]);
      #endif

      // Tell SoftDevice to choose PHY automatically
      ble_gap_phys_t phy = { BLE_GAP_PHY_AUTO, BLE_GAP_PHY_AUTO };
      (void) sd_ble_gap_phy_update(conn_hdl, &phy);
    }
    break;

    case BLE_GAP_EVT_PHY_UPDATE:
    {
      ble_gap_evt_phy_update_t* active_phy = &evt->evt.gap_evt.params.phy_update;

      #if CFG_DEBUG >= 1
      if ( active_phy->status != BLE_HCI_STATUS_CODE_SUCCESS )
      {
        LOG_LV1("GAP", "Failed HCI status = 0x%02X", active_phy->status);
      }else
      {
        char const *phy_str[] = { "Auto", "1 Mbps", "2 Mbps", "Coded" };
        LOG_LV1("GAP", "PHY active tx: %s, rx: %s", phy_str[active_phy->tx_phy], phy_str[active_phy->rx_phy]);
      }
      #endif
    }
    break;

    default: break;
  }

  Advertising._eventHandler(evt);
  Scanner._eventHandler(evt);

  /*------------- BLE Peripheral Events -------------*/
  /* Only handle Peripheral events with matched connection handle
   * or a few special one
   * - Connected event
   * - Advertising timeout (could be connected and advertising at the same time)
   */
  if ( conn_hdl       == _conn_hdl             ||
       evt->header.evt_id == BLE_GAP_EVT_CONNECTED)
  {
    switch ( evt->header.evt_id  )
    {
      case BLE_GAP_EVT_CONNECTED:
      {
        ble_gap_evt_connected_t* para = &evt->evt.gap_evt.params.connected;

        if (para->role == BLE_GAP_ROLE_PERIPH)
        {
          _conn_hdl = evt->evt.gap_evt.conn_handle;
        }
      }
      break;

      case BLE_GAP_EVT_DISCONNECTED:
        _conn_hdl = BLE_CONN_HANDLE_INVALID;
      break;

<<<<<<< HEAD
=======
      case BLE_GATTS_EVT_SYS_ATTR_MISSING:
        sd_ble_gatts_sys_attr_set(_conn_hdl, NULL, 0, 0);
      break;

      case BLE_EVT_USER_MEM_REQUEST:
        // We will handle Long Write sequence (RW Authorize PREP_WRITE_REQ)
        sd_ble_user_mem_reply(evt_conn_hdl, NULL);
      break;

      case BLE_EVT_USER_MEM_RELEASE:
        // nothing to do
      break;

>>>>>>> e05bdc90
      default: break;
    }
  }

  // Periph event handler, skip if it is central connection
  if ( _prph_count && !(conn && (conn->getRole() == BLE_GAP_ROLE_CENTRAL)) )
  {
    Periph._eventHandler(evt);
  }

  // Central Event Handler, skip if it is peripheral connection
  if ( _central_count && !(conn && (conn->getRole() == BLE_GAP_ROLE_PERIPH)) )
  {
    Central._eventHandler(evt);
  }

  // Discovery Event Handler
  if ( Discovery.begun() ) Discovery._eventHandler(evt);

  // GATTs characteristics event handler
  Gatt._eventHandler(evt);

  // User callback if set
  if (_event_cb) _event_cb(evt);
}

/*------------------------------------------------------------------*/
/* Internal Connection LED
 *------------------------------------------------------------------*/
void AdafruitBluefruit::_startConnLed(void)
{
  if (_led_conn) xTimerStart(_led_blink_th, 0);
}

void AdafruitBluefruit::_stopConnLed(void)
{
  xTimerStop(_led_blink_th, 0);
}

void AdafruitBluefruit::_setConnLed (bool on_off)
{
  if (_led_conn)
  {
    digitalWrite(LED_BLUE, on_off ? LED_STATE_ON : (1-LED_STATE_ON) );
  }
}

/*------------------------------------------------------------------*/
/* Bonds
 *------------------------------------------------------------------*/
bool AdafruitBluefruit::requestPairing(uint16_t conn_hdl)
{
  BLEConnection* conn = this->Connection(conn_hdl);
  VERIFY(conn);

  return conn->requestPairing();
}

void AdafruitBluefruit::clearBonds(void)
{
  bond_clear_prph();
}

//--------------------------------------------------------------------+
//
//--------------------------------------------------------------------+

void Bluefruit_printInfo(void)
{
  Bluefruit.printInfo();
}

void AdafruitBluefruit::printInfo(void)
{
  // Skip if Serial is not initialised
  if ( !Serial ) return;

  // Skip if Bluefruit.begin() is not called
  if ( _ble_event_sem == NULL ) return;

  Serial.println("--------- SoftDevice Config ---------");

  char const * title_fmt = "%-16s: ";

  /*------------- SoftDevice Config -------------*/
  // Max uuid128
  Serial.printf(title_fmt, "Max UUID128");
  Serial.println(_sd_cfg.uuid128_max);

  // ATTR Table Size
  Serial.printf(title_fmt, "ATTR Table Size");
  Serial.println(_sd_cfg.attr_table_size);

  // Service Changed
  Serial.printf(title_fmt, "Service Changed");
  Serial.println(_sd_cfg.service_changed);

  if ( _prph_count )
  {
    Serial.println("Peripheral Connect Setting");

    Serial.print("  - ");
    Serial.printf(title_fmt, "Max MTU");
    Serial.println(_sd_cfg.prph.mtu_max);

    Serial.print("  - ");
    Serial.printf(title_fmt, "Event Length");
    Serial.println(_sd_cfg.prph.event_len);

    Serial.print("  - ");
    Serial.printf(title_fmt, "HVN Queue Size");
    Serial.println(_sd_cfg.prph.hvn_qsize);

    Serial.print("  - ");
    Serial.printf(title_fmt, "WrCmd Queue Size");
    Serial.println(_sd_cfg.prph.wrcmd_qsize);
  }

  if ( _central_count )
  {
    Serial.println("Central Connect Setting");

    Serial.print("  - ");
    Serial.printf(title_fmt, "Max MTU");
    Serial.println(_sd_cfg.central.mtu_max);

    Serial.print("  - ");
    Serial.printf(title_fmt, "Event Length");
    Serial.println(_sd_cfg.central.event_len);

    Serial.print("  - ");
    Serial.printf(title_fmt, "HVN Queue Size");
    Serial.println(_sd_cfg.central.hvn_qsize);

    Serial.print("  - ");
    Serial.printf(title_fmt, "WrCmd Queue Size");
    Serial.println(_sd_cfg.central.wrcmd_qsize);
  }

  /*------------- Settings -------------*/
  Serial.println("\n--------- BLE Settings ---------");
  // Name
  Serial.printf(title_fmt, "Name");
  {
    char name[32];
    memclr(name, sizeof(name));
    getName(name, sizeof(name));
    Serial.printf(name);
  }
  Serial.println();

  // Max Connections
  Serial.printf(title_fmt, "Max Connections");
  Serial.printf("Peripheral = %d, ", _prph_count);
  Serial.printf("Central = %d ", _central_count);
  Serial.println();

  // Address
  Serial.printf(title_fmt, "Address");
  {
    char const * type_str[] = { "Public", "Static", "Private Resolvable", "Private Non Resolvable" };
    ble_gap_addr_t gap_addr = this->getAddr();

    // MAC is in little endian --> print reverse
    Serial.printBufferReverse(gap_addr.addr, 6, ':');
    Serial.printf(" (%s)", type_str[gap_addr.addr_type]);
  }
  Serial.println();

  // Tx Power
  Serial.printf(title_fmt, "TX Power");
  Serial.printf("%d dBm", _tx_power);
  Serial.println();

  Periph.printInfo();

  /*------------- List the paried device -------------*/
  if ( _prph_count )
  {
    Serial.printf(title_fmt, "Peripheral Paired Devices");
    Serial.println();
    bond_print_list(BLE_GAP_ROLE_PERIPH);
  }

  if ( _central_count )
  {
    Serial.printf(title_fmt, "Central Paired Devices");
    Serial.println();
    bond_print_list(BLE_GAP_ROLE_CENTRAL);
  }

  Serial.println();
}<|MERGE_RESOLUTION|>--- conflicted
+++ resolved
@@ -919,6 +919,15 @@
     }
     break;
 
+    case BLE_EVT_USER_MEM_REQUEST:
+      // We will handle Long Write sequence (RW Authorize PREP_WRITE_REQ)
+      sd_ble_user_mem_reply(conn_hdl, NULL);
+    break;
+
+    case BLE_EVT_USER_MEM_RELEASE:
+      // nothing to do
+    break;
+
     default: break;
   }
 
@@ -951,22 +960,6 @@
         _conn_hdl = BLE_CONN_HANDLE_INVALID;
       break;
 
-<<<<<<< HEAD
-=======
-      case BLE_GATTS_EVT_SYS_ATTR_MISSING:
-        sd_ble_gatts_sys_attr_set(_conn_hdl, NULL, 0, 0);
-      break;
-
-      case BLE_EVT_USER_MEM_REQUEST:
-        // We will handle Long Write sequence (RW Authorize PREP_WRITE_REQ)
-        sd_ble_user_mem_reply(evt_conn_hdl, NULL);
-      break;
-
-      case BLE_EVT_USER_MEM_RELEASE:
-        // nothing to do
-      break;
-
->>>>>>> e05bdc90
       default: break;
     }
   }
