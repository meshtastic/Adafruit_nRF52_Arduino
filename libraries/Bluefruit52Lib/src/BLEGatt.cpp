--- conflicted
+++ resolved
@@ -217,16 +217,12 @@
 
       if (rd_rsp->count)
       {
-        #if SD_VER < 500
-          _adamsg.feed(rd_rsp->handle_value[0].p_value, rd_rsp->value_len);
-        #else
-          ble_gattc_handle_value_t hdl_value;
-
-          if ( ERROR_NONE == sd_ble_gattc_evt_char_val_by_uuid_read_rsp_iter(&evt->evt.gattc_evt, &hdl_value) )
-          {
-            _adamsg.feed(hdl_value.p_value, rd_rsp->value_len);
-          }
-        #endif
+        ble_gattc_handle_value_t hdl_value;
+
+        if ( ERROR_NONE == sd_ble_gattc_evt_char_val_by_uuid_read_rsp_iter(&evt->evt.gattc_evt, &hdl_value) )
+        {
+          _adamsg.feed(hdl_value.p_value, rd_rsp->value_len);
+        }
 
         _adamsg.complete();
       }
@@ -234,14 +230,6 @@
 
     case BLE_GATTS_EVT_HVC:
     {
-<<<<<<< HEAD
-      ble_gattc_handle_value_t hdl_value;
-
-      if ( ERROR_NONE == sd_ble_gattc_evt_char_val_by_uuid_read_rsp_iter(&evt->evt.gattc_evt, &hdl_value) )
-      {
-        _adamsg.feed(hdl_value.p_value, rd_rsp->value_len);
-      }
-=======
       LOG_LV2("GATTS", "Confirm received handle = 0x%04X", evt->evt.gatts_evt.params.hvc.handle);
       BLEGap::gap_peer_t* peer = Bluefruit.Gap._get_peer(evt_conn_hdl);
 
@@ -255,7 +243,6 @@
       LOG_LV2("GATTS", "Timeout Source = %d", evt->evt.gatts_evt.params.timeout.src);
 
       BLEGap::gap_peer_t* peer = Bluefruit.Gap._get_peer(evt_conn_hdl);
->>>>>>> 5a850a00
 
       if ( peer->hvc_sem ) xSemaphoreGive(peer->hvc_sem);
       peer->hvc_received = false;
