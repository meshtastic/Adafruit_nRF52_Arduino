--- conflicted
+++ resolved
@@ -69,21 +69,12 @@
     ble_gap_addr_t getPeerAddr          (uint16_t conn_hdl);
     uint16_t       getPeerName          (uint16_t conn_hdl, char* buf, uint16_t bufsize);
 
-<<<<<<< HEAD
-    uint16_t       getMTU               (uint16_t conn_handle);
-    uint16_t       getMaxMtuByConnCfg   (uint8_t  conn_cfg);
-    uint16_t       getMaxMtu            (uint8_t  conn_handle);
-
-    uint8_t        getHvnQueueSize      (uint8_t  conn_handle);
-    uint8_t        getWriteCmdQueueSize (uint8_t  conn_handle);
-=======
     uint16_t       getMTU               (uint16_t conn_hdl);
     uint16_t       getMaxMtuByConnCfg   (uint8_t conn_cfg);
     uint16_t       getMaxMtu            (uint8_t conn_hdl);
 
     uint8_t        getHvnQueueSize      (uint8_t conn_hdl);
     uint8_t        getWriteCmdQueueSize (uint8_t conn_hdl);
->>>>>>> 5a850a00
 
     bool           getHvnPacket         (uint16_t conn_hdl);
     bool           getWriteCmdPacket    (uint16_t conn_hdl);
@@ -136,7 +127,6 @@
     ble_gap_sec_params_t _sec_param;
 
     friend class AdafruitBluefruit;
-//    friend class BLEGatt;
 };
 
 #endif /* BLEGAP_H_ */