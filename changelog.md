# Adafruit nRF52 Arduino Core Changelog

<<<<<<< HEAD
## 0.21.0

This version implement comprehensive LESC and Legacy pairing using dynamic & staic Passkey.

- Support static passkey (Legacy only)
- Support LESC on nRF52840 using hardware-accelerated ARM CryptoCell CC310 provided by [Adafruit_nRFCypto](https://github.com/adafruit/Adafruit_nRFCrypto), therefore nRFCrypto library must be installed
- Rework bonding mechanism to use IRK for peer finding. It is advisable to run `clearbonds` example to clean up bond files of previous version

### BLESecurity

A new class BLESecurity (access with Bluefruit.Security) is added to handle security and pairing.

- **setPIN()** to set static passkey, this will force to use Legacy Pairing
- **setIOCaps()** to congiure IO capacities
- **setMITM()** to enable/disable Man in The Middle protection (passkey), it is auto-enabled when using passkey
- **setPairPasskeyCallback()** to register callback for displaying pairing passkey to user
- **setPairCompleteCallback()** to register callback for the result of pairing procedure (succeeded or failed)
- **setSecuredCallback()** to register callback which invoked when connection is secured. This happens after he pairing procedure is complete, or we re-connect with preivously bonded peer device

### Other Changes

**BLECentral** 

- will automatically use stored Long Term Key to secure connection if paired/bonded with device previously

**Bluefruit**

- Bluefruit::requestPairing() is removed, please use the BLEConnection::requestPairing() instead
- Bluefruit::connPaired() is removed, please use BLEConnection::secure() instead
- Default Device name is USB_PRODUCT if available e.g CLUE, Circuit Playground Bluefruit, Feather nRF52840 Express etc ...

**BLEService**

- Added setPermission()

**BLEConnection**

- BLEConnection::requestPairing() is now non-blocking, it will return right after sending request to peer device. Previously it is blocked until the pairing process is complete.
- Added BLEConnection::secured() to check if the connection is secured/encrypted
- Added BLEConnection::bonded() to check if we store Longterm Key with current peer
- Removed BLEConnection:paried(), user should either use secured() or bonded() depending on the context
- If bonded, getPeerAddr() will return peer public address instead of random address. 

**New Example Sketches**

- **pairing_pin** to use static PIN for peripheral role
- **pairing_passkey** to use dyanmic Passkey for pairing. On Arcada compatible device such as `CLUE` or `Circuit Playground Bluefruit`, TFT display will also be used to display passkey.
- **cental_pairing** similar to pairing_passkey but for nRF running central role
- **ancs_arcada** for displaying ancs on arcada such CLUE and/or CPB.
=======
## 0.21.0 - 2020.08.31

Special thanks to @henrygab, @pyro9, @Nenik, @orrmany, @thaanstad, @kevinfrei for contributing and helping with this release.

- Reworked HardwarePWM, analogWrite, Servo, Tone to address PWM hardware conflict with ownership.
- Reworked Tone to use no interrupt handler
- Added multiprotocol support such as ANT with additional ANT_LICENSE_KEY (require 3rd party library)
- Fixed pgm_read_ptr(addr) macro
- Updated & enhanced TinyUSB performance, usb event, task switching is much faster
- Fixed BLE Characteristic discovery when the central device returns more than 4 Characteristics in a discovery request
- Enhanced micro() to use DWT cyclecount if enabled for higher precision
- Fixed miscalculated tick when sleeping with delay()
- Fixed FPU-caused power consumption issue
- Added Wire.setPins()
- Added resumeLoop()
- Renamed I2C terminology
- Support precompiled library with compiler.libraries.ldflags e.g BSEC BME680
- Added Hardware/tone_happy_birthday example sketch
>>>>>>> ce81b830

## 0.20.5 - 2020.07.05

Special thanks to @henrygab, @pyro9, @geeksville for contributing and helping with this release.

- Updated toolchain from gcc 7-2017q4 to 9-2019q4
- Fixed GPIOTE channel conflict between libraries
- Added type-safe for arrcount() macros
- Added truncate() and rename() to Internal Filesystem (LittleFS).
- Update CMSIS from v4 to v5 to build with TensorFlow
- Update TinyUSB core to commit 0749077

## 0.20.1 - 2020.04.23

- Update TinyUSB to commit c59fa77 due to a bug in the stack

## 0.20.0 - 2020.04.21

- Fixed Wire write ambiguous
- Improved debugging with log and sysview, thanks to @henrygab
- Fixed recipe to compute SRAM and ROM of sketch
- Removed the force waiting Serial when debug is enabled
- Updated nrfx to v2.1.0
- Updated TinyUSB to commit 718db7e

## 0.19.0 - 2020.03.12

- Add BLECharacteristic::isFixedLen()
- Enhance and add new Playground sensor services
  - Quaternion
  - Sound
  - Color
  - Proximity
  - Gesture
- Fix sporadic hangup when stopping notifies, thanks to @FariSoftware PR #444
- Rename image_upload sketch to image_transfer
- Update bluefruit_playground sketch to work with CPB, CLUE and Sense
- Upgrade SystemView to v3.10, thanks to @henrygab PR #437
- Fix D13 LED_BUILTIN for Feather Sense
- Skip waiting for Serial in some examples, force wait for Serial when Debug is enabled
- Update bootloader binary from 0.3.0 to 0.3.2

## 0.18.5 - 2020.02.19

- Add macro `SPI_32MHZ_INTERFACE` to variant to select SPI or SPI1 to use 32mhz SPIM3
- Add PIN_BUZZER to variants with built-in speaker
- Enhance Particle Xenon support, PR #435 thanks to @outlandnish and @jaswope
- Rename cplay_ble.ino to bluefruit_playground.ino
- Use USB_PRODUCT string for default bledis model
- Increase attr table size for 840 to from 0xC00 to 0x1000
- Add more Adafruit sensor service: Gyro, Magento, Humid, Baro
- Upadte `image_upload.ino` to support CLUE with built-in TFT

## 0.18.0 - 2020.02.03

- Add EXTERNAL_FLASH_USE_QSPI to all variants that has on-board flash

## 0.17.0 - 2020.02.01

### Core

- Add board support for Adafruit CLUE, Feather nRF52840 Sense
- Add board support Raytac MDBT50Q_RX dongle, thanks to @pyro9 PR #328
- Update bootloader binary to 0.3.0
- Addd PIN_BUTTON for variants
- Add SoftwareTimer getID/setID
- Add **INPUT_PULLUP/DOWN_SENSE** mode, PR #427, thanks to @jpconstantineau
- Support Serial event parity SERIAL_8E1, PR #369, thanks to @prjh
- Support Serial2, migrate uart driver to UARTE, PR #315, thanks to @ogatatsu
- Fix various bugs

### BLE

- Add **image_eink_upload8* example sketch
- Add Nordic Led Button service example **nrf_blinky** sketch
- Increase SD RAM for nRF52832
- Fix Discovery bug, PR #413, thanks to @ogatatsu

## 0.16.0 - 2020.01.10

- Fix Little FileSystem (LFS) reentrance issue, by serialize access to lfs_* API(). Huge thanks to @hentrygab for spending lots of his time on PR #397
- Fix SPIM transfer with length > 64 KB bytes
- Fix #352 PDM issue
- SchedulerRTOS::startLoop() support stack size and task priority parameters

## 0.15.1 - 2019.12.31

- Print::availableForWrite() return int instead of size_t
- Migrate CI from travis to actions

## 0.15.0 - 2019.12.30

### Core

- Add Clue variant
- Clean up warnings, thanks to @henrygab
- Enhance Software Timer

### BLE
 
- Increase sd attribute table size from 0x800 to 0xC00, increase linker memory for SD 840 from 3400 to 6000
- Add Adafruit BLE Service library (used by Circuit Playground Bluefruit App): Temperature, Addressable Pixel, Accel, Button
  - Add `cplay_ble.ino` example sketch
- Change BLEUuid begin's return type to bool
- BLECharacteristic allow user to set buffer

### USB

- Moved TinyUSB core into submodule at https://github.com/adafruit/Adafruit_TinyUSB_ArduinoCore
- Added USBD detach/attach API
- Synced TinyUSB with upstream

## 0.14.6 - 2019.10.30

- Added power switch pin for Circuit Playground Bluefruit
- Make min/max templates

## 0.14.5 - 2019.10.21

- Added Itsy nRF52840 Express support
- Replace legacy SPI by SPIM3 with maximum 32Mhz for nRF52840
- Added support for 2nd I2C interface aka Wire1
- Macro defines clean up
  - remove ARDUINO_FEATHER52
  - remove ARDUINO_NRF52_FEATHER use either ARDUINO_NRF52832_FEATHER or ARDUINO_NRF52840_FEATHER
  - use ARDUINO_NRF52840_CIRCUITPLAY for Circuit Playground Bluefruit
- ARDUINO_NRF52840_CIRCUITPLAY defined for circuit playground bluefruit
- Updated nrfx module to 1.7.2
- Fixed more warnings. better describe flash caching, PR #347 thanks to @henrygab
- Improve tinyUSB thanks to @kaysievers
  - Fixed warnings
  - Allows configuration of power setting
  - Allows to set USB Manufacturer/product ID
  - Allow to set configuration descriptor buffer
- Fixed missing bootloader binaries

## 0.14.0 - 2019.09.27

- Core
  - Ada Callback task dynamically resize its queue size on demand. Also invoke function immediately if callback failed to allocate memory for deferring.
  - Changde stack size for following task
    - Task loop     : from 256*6 to 256*4
    - Task Callback : from 256*4 to 256*3
    - Task USBD     : from 150   to 200
    - Task BLE      : from 256*6 to 256*5
  - Added _sbkr() to handle heap overflowed
- BLEUart
  - Added setRxOverflowCallback()
  - Added deferred option for setRxCallback()
- Update `image_upload` example to work with both nRF52832 & nRF52840 with maximum throughput, also support 16 or 24-bit color
- Update bootloader binary to to 0.2.13 version (upgrade is optional)
- Enhance BLEDis with new characteristic : system id, reg cert list, pnp id. PR #336 Thanks to @elral
- Fixed SPI definition for circuitplayground Bluefruit

## 0.13.0 - 2019.08.22

- Update bootloader binary to to 0.2.12 version (upgrade is optional)
- Added Circuit Playground Blueffuit nRF52840 support
- Added variant support for Particle Xenon, PR #317
- Added PDM support
- Switch compiler optimization from -Os to -Ofast
- Improve BLEConnection throughput
  - Added requestPHY() to initate PHY switching to 2 MB, 1MB
  - Added requestDataLengthUpdate() to initate Data Length Update process
  - Added requestMtuExchange() to iniate MTU exchange procoess
  - Added requestConnectionParameter() to initate connection parameter process
- Updated throughput and added central_throughput sketch (WIP)
- Added image_upload example
- Enhance mutex lock/unlock for fifo used by bleuart
- Fixed multiples warning with tinyUSB descriptor template, PR #322
- Fixed typo, PR #326

## 0.12.0 - 2019.08.05

- Update tinyusb core to support webUSB & vendor class
- Added a couple delete operators to make std=gnu++14/17, PR #312 thanks to @kevinfrei
- Fix Serial.read() return clean 8-bit, PR #308 thanks to @pyro9
- Added availableForWrite(), PR #311 thanks to @pyro9

## 0.11.1 - 2019.07.10

- Update tinyusb core to support USB MIDI
- Refactor Ada Callback, use ISCR to detect isr context. Use function instead of macro
- Implement #240 run travis test with all example sketches
- Fixed auto-start of advertising when central is connected, thanks to @ogatatsu PR #268
- Added Tone()/noTone() functions
- Travis-ci builds all sketches when commit code
- Fixed setAppearance/getAppearance() typo, thanks to @paulmand3l PR #292
- Fixed rssi_proximity_peripheral sketch, thanks to @dicobrazz PR #295
- Fixed doc typo, thanks to @yvadher PR #296
- Fixed HID usage code location comment in exmaple sketch, thanks to @stefandz PR #297
- Fixed #277 conn LED doesn't stop when scanner is time out
- Added connection handle to Bluefruit.connParied()

## 0.11.0

- Rework USB driver to support Adafruit_TinyUSB library (support HID and MSC)
- Added Metro nRF52840 Express
- Update bootloader binaries to 0.2.11
- Rework Filesystem
  - Seperate LittleFS and InternalFS into `Adafruit_LittleFS` and `InternalFileSystem`
  - Remove ExternalFS in favor of using Adafruit_QSPI and Adafruit_SPIFlash library
- Update nrfx to 1.6.2
- Fixed #250 wrong values for g_ADigitalPinMap, thanks to @henrygab
- Fixed interrupts for device with multiple I/O Port, thanks to MacGyverNL PR #261
- Update adc_vbat.ino sketch to work with nrf52840, thanks to @pyro9
- Extend SoftwareTimer with option to make it non-repeating, add reset function & ISR-safe functions, thanks to @MacGyverNL PR #260
- Fixed connection handle in BLEHidAdafruit single connection api, thanks to @ogatatsu PR #267
- Fixed spelling & Add Environmental Sensing GATT Service and UV Index GATT Characteristics UUID, thanks to @sayanee
- Fixed #276 rename macro FILE_READ/WRITE to enum FILE_O_READ/WRITE
- Upgrade compiler toolchain from gcc 5.2 2015q2 to gcc 7 2017q4
- Rename hid client setProtocolMode() to setBootMode()
- Removed `rtos_idle_callback()`, sketch define vApplicationIdleHook() if needed
- enhance Serial.available()/write() to prevent blocking wait without yield/delay
- Clean up compiler warnings

## 0.10.1

This release added multiple concurrent peripheral connections support, allow Bluefruit device to multiple central (phones/PC) simultaneously. It introduces new BLE class: BLEPeriph, BLEConnection, remove BLEGap, refactor/rename/move functions and callbacks.     

- Fixed Servo detach issue
- Fixed pulseIn() compile issue: implement countPulseASM() using C instead of ASM
- Update bootloader to 0.2.9
  - Fixed OTA issue with latest BLE5 central such as iPhone X
  - Fixed incomplete writes on Windows. Updated tinyusb to handle write10 completion, and use it for finalizing the DFU process
- Fixed various warnings, thanks @brijohn
- Added ARDUINO_NRF52832_FEATHER for feather 832, ARDUINO_NRF52840_FEATHER for feather 840, ARDUINO_NRF52_FEATHER for both
- Fixed an memory leak with LFS, also extend to allow it to be used with SPI flash on other boards. Thanks @jeremypoulter
- Seperate OTA DFU service from Bluefruit.begin(), sketch must explicit add it if needed.
- Added multiple peripheral-role connections support, example sketch is at `examples/Peripherals/bleuart_multi`
- Introduce BLEPeriph class (Bluefruit.Periph) to mange peripheral role's connection
  - setConnInterval(), setConnIntervalMS(), setConnSupervisionTimeout(), setConnSupervisionTimeoutMS()
  - setConnectCallback(), setDisconnectCallback()
- Bluefruit
  - Bluefruit.getPeerAddr() is replaced by BLEConnection's getPeerAddr()
  - Bluefruit.connInterval() is replaced by BLEConnection's getConnInterval()
  - Bluefruit.Central.disconnect() is repalced by Bluefruit.disconnect()
  - Bluefruit.begin() return type is changed from err_t to bool
  - Bluefruit.setConnectCallback()/setDisconnectCallback() are replaced by BLEPeriph's setConnectCallback()/setDisconnectCallback()
- Introduce BLEConnection class (Bluefruit.Connection(conn)) to mange both peripheral and central connections
  - Added setRssiCallback(), monitorRssi(), getRssi(), stopRssi() for tracking rssi of a connection. `rssi_poll` and `rssi_callback` are added as example sketches 
- Remove BLEGap, API functions are taken by Bluefruit, BLEPeriph, BLECentral, BLEConnection
  - Gap.setAddr()/getAddr() are replaced by Bluefruit.setAddr()/getAddr()
  - Gap.requestPairing() is replaced by Bluefruit.requestPairing(), conn_handle parameter is also added
  - Most of other functions of BLEGap are replaced by BLEConnection's one
- BLECharacteristic 
  - Change callback signature's parameter from `BLECharacteristic&` to `BLECharacteristic*`
  - conn_handle is added to all callbacks to support multiple peripheral's link
  - Use AdaCallback thread for BLECharacteristic callbacks
  - Support LONG WRITE a.k.a send more than MTU ( default = 20 bytes) per request. This fixed issue #91, #220
  - Fixed read32(), thanks @techno
  - Removed offset parameter in write callback signature
- BLEUart
  - Added conn_handle to API and callbacks
  - Removed auto flush TXD() with timer, user must call flushTXD() should bufferTXD() is enabled. 
- BLEHidAdafruit
  - Removed keyboardReport() variant with flat keycode parameters
  - Added conn_handle parameter to keyboard led callback

## 0.9.3

- Correct bootloader version text in IDE to 0.2.6
- Fixed #173 bleuart return incorrect value when failed to send (PR #178 thanks Nenik)
- Added Client Battery support BLEClientBas
- Added BLE_GAP_EVT_CONN_PARAM_UPDATE_REQUEST event support for Central
- Added Jlink as programmer to upload sketch #133. Though at least one serial DFU upload is needed to disable firmware crc checking
- Fixed issue with high speed uart baud ~ 1 Mbps (PR #158 thanks Ureloc)
- Add HardwardPWM removePin(), refactor hwpwm.ino sketch
- Fixed print float issue with precision > 10

## 0.9.2

- Fully support Feather nRF52840
- Update bootloader with new led pattern
- Fix #203: return software timer handle

## 0.9.1

- Rename FileIO.h to Bluefruit_FileIO to prevent conflict with other libraries.
- Minor upgrade for bootloader to prevent issue with WDT enabled by application
- 52840: call cdc flush before delay()

## 0.9.0

- Added nRF52840-based board support (pca10056 and feather nRF52840 express)
- Upgrade bootloader to v6.1.1 ( single bank only )
- Upgrade BSP code to match SD v6
  - Bluefruit.Scanner.resume() must be called in scan callback to resume scanning after received an report.
- Upgrade freeRTOS from v8 to v10.0.1
- Upgrade Segger SysView to 2.52d
- Added nrfx to core
- Added tinyusb stack to libraries
- Added LittleFS to replace NFFS
- Added FileSystem Libraries base on SD File API
  - InternalFS use LittleFS to manage internal flash for bonding and other user data
  - ExternalFS use fatfs to manage external spi flash (nrf52840 only) for usb msc.
- Replace cpritnf by std printf
- Added HwPWM3 for nRF52840
- Added ISR_DEFERRED option for attachInterrupt() to defer callback from ISR context
  - Added digital_interrupt_deferred sketch for demo
- Added support for using the Low Frequency RC oscillator ( PR #144 thanks to @jeremypoulter )
  - USE_LFRC or USE_LFXO must be defined in board's variant.h
- Fixed Scanner running state when timeout ( PR #186 thanks to @Ryscho )
- Fixed #192 Client Characteristic write() return number of writtent instead of error code
- Added #181 Bluefruit.setEventCallback() for user to handle ble event

## 0.8.6

- Fixed dbgDumpMemory for buffer > 255 byte, thanks to @airbornemint
- Added setConnSupervisionTimeout and setConnSupervisionTimeoutMS ( PR #177 thanks to @airbornemint )
- Decrease gpio's interrupt level to 2 to avoid conlfict with SD timing critical task ( PR #179 thanks to @Nenik )
- Fixed #174 window build error with Arduino 1.8.6 with verbose = off

## 0.8.5

- Migrate nrfutil to adafruit-nrfutil, executable binaries for windows and macOS are included.
- Implement #166 BLE HID Keyboard LED receive from Central, update hid_keyscan & hid_keyboard example.
- Add hardware's systick sketch example
- Add software timer's sketch example

## 0.8.4

- Fix #160: hardware PWM issue that cause Servo freq is 640 hz instead of 50hz
- Fix #134: hardcoded pulse limits with Servo
- Fix upload issue with windows when username has spaces
- Support serialEvent()

## 0.8.3

- Enhanced indicate API() to wait for confirm or timeout from peer.
- Added BLEScanner filterService() for BLEService and BLEClientService
- Enhanced bonding management to support central bond and re-connection
- Added BLEClientHidAdafruit implementation for client HID
	- Added Central HID example
- Enhanced BLEHidGeneric/BLEHidAdafruit to support boot protocol mode.
- Fixed I2C lock-up when endTransmission() is called with empty txBuffer.
- Fixed #125 : DFU temp memory typo
- Fixed #126 : setWriteAuthorizeCallback typo
- Fixed #90 : using VDD as analog reference

## 0.8.2

- Fixed burning bootloader issue with MacOS
- Added gpstest_swuart example sketch
- Added indicate API for BLECharacteristic
- Added custom_htm as usage example for indicate API.
- BLEClientCharacteristic
  - Added setIndicateCallback(), issue #113
  - Added useAdaCallback option to setNotifyCallback(), setIndicateCallback()
  - Change notify callback signature from 
notify_cb(BLEClientCharacteristic& chr, uint8_t* data, uint16_t len) to notify_cb(BLEClientCharacteristic* chr, uint8_t* data, uint16_t len)

## 0.8.1

- Prevent sketch compiled with S132 v2 upload to device running S132 v5 and vice versa.

## 0.8.0

## Core

- Added IDE programmer and DFU option to upgrade bootloader from IDE.
- Added IDE option to choose either old & new bootloader (Softdevice 2.0.1 and 5.1.0)
- Added printBufferReverse() for Print class.
- Added Error String for easier debugging.
- Added analog oversampling #89 thanks to @Ureloc.

## BLE

- Upgrade Bluetooth 5 with Softdevice to S132 v5.0.0
- Support max ATT MTU up to 247 (configurable)
- Added SoftDevice configuration that affects SRAM used by SD. These function must be called before Bluefruit.begin()
  - configServiceChanged() add service changed characteristic
  - configUuid128Count() set the number of max uuid128 base
  - configAttrTableSize() set the size of buffer for GATT table
  - configPrphConn(), configPrphBandwidth() set the connection bandwidth setting for peripheral connections
  - configCentralConn(), configCentralBandwidth() set the connection bandwidth setting for central connections
- BLEAdvertising
  - Added multiple services aaddition API
  - Added addManufacturerData()
  - Added getInterval() to retrieve current active interval
  - Added Slow interval callback support via setSlowCallback()
- Added setPresentationFormatDescriptor() support
- Added addDescriptor() for BLECharacteritsic
- Added set/get appearance
- Added experimental (work in progress) BLE Homekit
- Enhanced bleuart to work with larger MTU
- Partially support data length extension
- Added BLECLientCharacteristic isValid() and read 8,16, 32 bit
- Added cental_custom_hrm example for how to use client service and characteristic
- BLECharacteristic
  - Added read8(), read16(), read32(), write8(), write16(), write32(), notify8(), notify16(), notify32()
  - Remove read(), write(), notify() with different uint8_t, uint16_t, uint32_t, int variant to prevent confusion
- Added discover(), discovered() to BLEClientCharacteristic
- Added getHandleRange() to BLEClientService

## Bug Fixs

- Fixed #92 PWM incorrect logic check, thanks to @burbankb 
- Fixed issue #108 with GPIO output when reset.
- Fixed an discovery bug introduced in 0.7.5
- Fixed #99 setStopCallback() for BLEScanner is not implemented
- Fixed #104 non-English keyboard BLE Hid, thanks to @ogatatsu
- Fixed weekday for client_cts example
- Fixed #110 Advertising.isRunning() returns true if stopped manually

## 0.7.5

### Core

- Change FreeRTOS to tickless mode
- Added systemOff() to enter System Off mode
- Added suspendLoop() to disable loop() task to further save power
- Correct waitForEvent() function with SoftDevice enabled and disabled.
- Added RotaryEncoder support for both Hardware and Software Encoder.
	- Software Encoder couldn't response fast enough due to gpio interrupt latency
- Ada Callback task is started along with loop task, used as worker thread to defer interrupt callback.

### BLE

- Fixed Characteristic Descriptor discovery issue with ancs
- Fixed memory issue with discovery characteristic

## 0.7.0

### Core

- Added printf with float format aka %f
- Added Servo library port
- Added Firmata library with BLEUART (AKA Nordic UART Service) support
	- New example via BLEUART at `Peripheral\StandardFirmataBLE`
- Enhanced `Adafruit_FIFO`: added `overwriteIfFull()`, `begin()`. Changed constructor signature.
- Added `Serial.setPins()` to remap Serial RX and TX pin location. **Must call before `Serial.begin()`!**
- Added `SoftwareSerial` support

### Bluefruit

- Renamed `Bluefruit.peerAddr()` to `Bluefruit.getPeerAddr()`
- Added connection handle to the connect and disconnect callback prototypes
- Change signature of Bluefruit.getName()
- Add printInfo() for configuration summary
- Change Bond Data layout to include paired Device Name. CCCD setting is also saved to the same file --> one file for each bond.

### BLEGap

- Added `getAddr()` and `setAddr()`

### BLE Service

- Added `BLEClientUart&` reference pointer to `BLEClientUart` RX callback
- Added new `BLEClientCts`class for client side Current Time Service
- Added `bufferTXD()` to `BLEUart` service to handle consecutive small `write()`calls
- Added `EddyStoneUrl` support
	- New example `Peripheral\eddystone_url`
- New hid example demonstrate how to implement an keyboard `Peripheral\hid_keyscan`

### BLEAdvertising

- Separated `BLEAdvertisingData` and `BLEAdvertising`
- Added `setStopCallback()` support to declare a callback when advertising stops
- Added the option to advertise for a specific time period. There are multiple
  timeouts: initial fast advertising mode, slow advertising mode, and an optional
  delay to stop advertising entirely. Values can be set in multiples of timeout
  ticks (0.625ms per unit) or in ms (approximate since it gets converted to 0.625ms
  units). The optional timeout to stop advertising entire is set via the
  `.start(timeout)` parameter.
- Blue LED will blink 2x faster in fast mode compared to slow mode.
- Default advertising timeout in slow mode = 30 seconds. Default adv interval in
  fast mode = 20 ms, slow mode = 152.5 ms
- Expanded `addUuid()`, `addService()` to take a list of UUID
- Added new example `advance_adv`

### BLEGAP (To support multiple connections, etc.)

- Added `getRole()` to distinguish between peripheral/central

### BLECentral

- Move scanner & report parser into new `BLEScanner` class
- New example showing how to scan for multiple peripherals with a specific
  advertising signature (`examples/Projects/rssi_proximity`).
- Added a new Dual Roles example `DualRoles\dual_bleuart`

## 0.6.5

### Core

- Fixed `setName()` issue
- Added SRAM usage to output when compiling
- Reduced stack size from 3KB to 2KB, and added functions `dbgStackUsed()` and `dbgStackTotal()` for dynamic stack usage
- Fixed #48 SPI & I2C warnings
- Changed board defines from `ARDUINO_FEATHER52` to `ARDUINO_NRF52_FEATHER` (`ARDUINO_FEATHER52` still exists for backward comaptiability)
- Changed pin in hwpwm and hid_camerashutter sketches
- Updated NFFS code to mynewt v1.0.0
- Added event recording support using Segger's Sysview

### BLE

- Updated for the latest Bluefruit LE Connect version with RGBW support
- Implemented Gatt `readCharByUuid()`
- Implemented Gap `getPeerName()`

### New Examples

- Added Low Level format sketch for filesystem: `libraries/nffs/examples/EraseNffs`

## 0.6.0

### Core

- Added a `HardwarePWM` class to support up to 12 PWM channels,
  compatible with Adafruit_Neopixel version 1.1.0 or higher
- Added waitForEvent() as alias for `__WFE()` instruction
- Changed FreeRTOS tick source from systick to RTC for low-power mode.
  `configTICK_RATE_HZ` changed to 1024. Upgraded port_cmsis_systick.c to
  SDK13 for bug fix.
- Enabled FreeRTOS's Idle hook, and call `waitForEvent()` in the Idle hook
  if `rtos_idle_callback()` is not defined
- Added `rtos_idle_callback()` as an optional callback to handle background
  tasks in user sketches
- Added a mutex to prevent UART conflicts
- Add a `SoftwareTimer` wrapper class for FreeRTOS's software timer
- Increased `configMINIMAL_STACK_SIZE` from 60 to 100, Increased
  `configTIMER_TASK_STACK_DEPTH` from 80 to 100

### BLE Library

- Add initial Central support and Gatt client service/characteristic classes
    - Added `BLEClientService`
    - Added `BLEClientCharacteristic`: support for long read/write, write
      with/without response.
    - Added `BLEDiscovery`
- Added `BLEGap` and `BLEGatt` to manage peripheral & central with Gatt client
  and server support
- BLE API changes
    - Added `connPaired()`, `requestPairing()`
    - Renamed `BLEBas.update()` to `.write()`
    - Changed Bluefruit `setConnInterval()`/`setConnIntervalMS()` return types
      from `err_t` to `bool`
    - Changed BLECentral `startScanning()`/`stopScanning()`/`connect()` return
      types from `err_t` to `bool`
    - Changed BLECharacteristic `notify()` return type from `err_t` to `bool`
    - Changed BLEHid `report()` function return type from `err_t` to `bool`
    - Changed BLEMid `send()`/`sendSplit()` return type from `err_t` to `bool`
- New BLE services
    - BLEAncs (Apple Notification Center Service)
    - BLEClientUart
    - BLEClientDis
- Added separate thread for callbacks to allow most API functions to be
  invoked directly inside the callback handler

### Tools

- `nrf5x-command-line-tools` is moved to tool dependency to fix windows 10 installation issue #28

### New Examples

- Hardware/
    - hwpwm
    - Fading
- Central/
    - central_bleuart
- Peripheral/
    - ancs
    - ancs_oled
    - hid_camerashutter

## 0.5.1

- Enhanced BLEUuid
- Fixed various typos

## 0.5.0

- Initial release<|MERGE_RESOLUTION|>--- conflicted
+++ resolved
@@ -1,7 +1,6 @@
 # Adafruit nRF52 Arduino Core Changelog
 
-<<<<<<< HEAD
-## 0.21.0
+## WIP
 
 This version implement comprehensive LESC and Legacy pairing using dynamic & staic Passkey.
 
@@ -50,7 +49,7 @@
 - **pairing_passkey** to use dyanmic Passkey for pairing. On Arcada compatible device such as `CLUE` or `Circuit Playground Bluefruit`, TFT display will also be used to display passkey.
 - **cental_pairing** similar to pairing_passkey but for nRF running central role
 - **ancs_arcada** for displaying ancs on arcada such CLUE and/or CPB.
-=======
+
 ## 0.21.0 - 2020.08.31
 
 Special thanks to @henrygab, @pyro9, @Nenik, @orrmany, @thaanstad, @kevinfrei for contributing and helping with this release.
@@ -69,11 +68,8 @@
 - Renamed I2C terminology
 - Support precompiled library with compiler.libraries.ldflags e.g BSEC BME680
 - Added Hardware/tone_happy_birthday example sketch
->>>>>>> ce81b830
 
 ## 0.20.5 - 2020.07.05
-
-Special thanks to @henrygab, @pyro9, @geeksville for contributing and helping with this release.
 
 - Updated toolchain from gcc 7-2017q4 to 9-2019q4
 - Fixed GPIOTE channel conflict between libraries
@@ -81,6 +77,8 @@
 - Added truncate() and rename() to Internal Filesystem (LittleFS).
 - Update CMSIS from v4 to v5 to build with TensorFlow
 - Update TinyUSB core to commit 0749077
+
+Special thanks to @henrygab, @pyro9, @geeksville for contributing and helping with this release.
 
 ## 0.20.1 - 2020.04.23
 
