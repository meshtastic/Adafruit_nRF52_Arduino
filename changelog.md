# Adafruit nRF52 Arduino Core Changelog

<<<<<<< HEAD
## 0.9.0
=======
## 0.8.4

- Fix #160: hardware PWM issue that cause Servo freq is 640 hz instead of 50hz
- Fix #134:  hardcoded pulse limits with Servo
- Fix upload issue with windows when username has spaces
- Support serialEvent()
>>>>>>> c44725b0

## 0.8.3

- Enhanced indicate API() to wait for confirm or timeout from peer.
- Added BLEScanner filterService() for BLEService and BLEClientService
- Enhanced bonding management to support central bond and re-connection
- Added BLEClientHidAdafruit implementation for client HID
	- Added Central HID example
- Enhanced BLEHidGeneric/BLEHidAdafruit to support boot protocol mode.
- Fixed I2C lock-up when endTransmission() is called with empty txBuffer.
- Fixed #125 : DFU temp memory typo
- Fixed #126 : setWriteAuthorizeCallback typo
- Fixed #90 : using VDD as analog reference

## 0.8.2

- Fixed burning bootloader issue with MacOS
- Added gpstest_swuart example sketch
- Added indicate API for BLECharacteristic
- Added custom_htm as usage example for indicate API.
- BLEClientCharacteristic
  - Added setIndicateCallback(), issue #113
  - Added useAdaCallback option to setNotifyCallback(), setIndicateCallback()
  - Change notify callback signature from 
notify_cb(BLEClientCharacteristic& chr, uint8_t* data, uint16_t len) to notify_cb(BLEClientCharacteristic* chr, uint8_t* data, uint16_t len)

## 0.8.1

- Prevent sketch compiled with S132 v2 upload to device running S132 v5 and vice versa.

## 0.8.0

## Core

- Added IDE programmer and DFU option to upgrade bootloader from IDE.
- Added IDE option to choose either old & new bootloader (Softdevice 2.0.1 and 5.1.0)
- Added printBufferReverse() for Print class.
- Added Error String for easier debugging.
- Added analog oversampling #89 thanks to @Ureloc.

## BLE

- Upgrade Bluetooth 5 with Softdevice to S132 v5.0.0
- Support max ATT MTU up to 247 (configurable)
- Added SoftDevice configuration that affects SRAM used by SD. These function must be called before Bluefruit.begin()
  - configServiceChanged() add service changed characteristic
  - configUuid128Count() set the number of max uuid128 base
  - configAttrTableSize() set the size of buffer for GATT table
  - configPrphConn(), configPrphBandwidth() set the connection bandwidth setting for peripheral connections
  - configCentralConn(), configCentralBandwidth() set the connection bandwidth setting for central connections
- BLEAdvertising
  - Added multiple services aaddition API
  - Added addManufacturerData()
  - Added getInterval() to retrieve current active interval
  - Added Slow interval callback support via setSlowCallback()
- Added setPresentationFormatDescriptor() support
- Added addDescriptor() for BLECharacteritsic
- Added set/get appearance
- Added experimental (work in progress) BLE Homekit
- Enhanced bleuart to work with larger MTU
- Partially support data length extension
- Added BLECLientCharacteristic isValid() and read 8,16, 32 bit
- Added cental_custom_hrm example for how to use client service and characteristic
- BLECharacteristic
  - Added read8(), read16(), read32(), write8(), write16(), write32(), notify8(), notify16(), notify32()
  - Remove read(), write(), notify() with different uint8_t, uint16_t, uint32_t, int variant to prevent confusion
- Added discover(), discovered() to BLEClientCharacteristic
- Added getHandleRange() to BLEClientService

## Bug Fixs

- Fixed #92 PWM incorrect logic check, thanks to @burbankb 
- Fixed issue #108 with GPIO output when reset.
- Fixed an discovery bug introduced in 0.7.5
- Fixed #99 setStopCallback() for BLEScanner is not implemented
- Fixed #104 non-English keyboard BLE Hid, thanks to @ogatatsu
- Fixed weekday for client_cts example
- Fixed #110 Advertising.isRunning() returns true if stopped manually

## 0.7.5

### Core

- Change FreeRTOS to tickless mode
- Added systemOff() to enter System Off mode
- Added suspendLoop() to disable loop() task to further save power
- Correct waitForEvent() function with SoftDevice enabled and disabled.
- Added RotaryEncoder support for both Hardware and Software Encoder.
	- Software Encoder couldn't response fast enough due to gpio interrupt latency
- Ada Callback task is started along with loop task, used as worker thread to defer interrupt callback.

### BLE

- Fixed Characteristic Descriptor discovery issue with ancs
- Fixed memory issue with discovery characteristic

## 0.7.0

### Core

- Added printf with float format aka %f
- Added Servo library port
- Added Firmata library with BLEUART (AKA Nordic UART Service) support
	- New example via BLEUART at `Peripheral\StandardFirmataBLE`
- Enhanced `Adafruit_FIFO`: added `overwriteIfFull()`, `begin()`. Changed constructor signature.
- Added `Serial.setPins()` to remap Serial RX and TX pin location. **Must call before `Serial.begin()`!**
- Added `SoftwareSerial` support

### Bluefruit

- Renamed `Bluefruit.peerAddr()` to `Bluefruit.getPeerAddr()`
- Added connection handle to the connect and disconnect callback prototypes
- Change signature of Bluefruit.getName()
- Add printInfo() for configuration summary
- Change Bond Data layout to include paired Device Name. CCCD setting is also saved to the same file --> one file for each bond.

### BLEGap

- Added `getAddr()` and `setAddr()`

### BLE Service

- Added `BLEClientUart&` reference pointer to `BLEClientUart` RX callback
- Added new `BLEClientCts`class for client side Current Time Service
- Added `bufferTXD()` to `BLEUart` service to handle consecutive small `write()`calls
- Added `EddyStoneUrl` support
	- New example `Peripheral\eddystone_url`
- New hid example demonstrate how to implement an keyboard `Peripheral\hid_keyscan`

### BLEAdvertising

- Separated `BLEAdvertisingData` and `BLEAdvertising`
- Added `setStopCallback()` support to declare a callback when advertising stops
- Added the option to advertise for a specific time period. There are multiple
  timeouts: initial fast advertising mode, slow advertising mode, and an optional
  delay to stop advertising entirely. Values can be set in multiples of timeout
  ticks (0.625ms per unit) or in ms (approximate since it gets converted to 0.625ms
  units). The optional timeout to stop advertising entire is set via the
  `.start(timeout)` parameter.
- Blue LED will blink 2x faster in fast mode compared to slow mode.
- Default advertising timeout in slow mode = 30 seconds. Default adv interval in
  fast mode = 20 ms, slow mode = 152.5 ms
- Expanded `addUuid()`, `addService()` to take a list of UUID
- Added new example `advance_adv`

### BLEGAP (To support multiple connections, etc.)

- Added `getRole()` to distinguish between peripheral/central

### BLECentral

- Move scanner & report parser into new `BLEScanner` class
- New example showing how to scan for multiple peripherals with a specific
  advertising signature (`examples/Projects/rssi_proximity`).
- Added a new Dual Roles example `DualRoles\dual_bleuart`

## 0.6.5

### Core

- Fixed `setName()` issue
- Added SRAM usage to output when compiling
- Reduced stack size from 3KB to 2KB, and added functions `dbgStackUsed()` and `dbgStackTotal()` for dynamic stack usage
- Fixed #48 SPI & I2C warnings
- Changed board defines from `ARDUINO_FEATHER52` to `ARDUINO_NRF52_FEATHER` (`ARDUINO_FEATHER52` still exists for backward comaptiability)
- Changed pin in hwpwm and hid_camerashutter sketches
- Updated NFFS code to mynewt v1.0.0
- Added event recording support using Segger's Sysview

### BLE

- Updated for the latest Bluefruit LE Connect version with RGBW support
- Implemented Gatt `readCharByUuid()`
- Implemented Gap `getPeerName()`

### New Examples

- Added Low Level format sketch for filesystem: `libraries/nffs/examples/EraseNffs`

## 0.6.0

### Core

- Added a `HardwarePWM` class to support up to 12 PWM channels,
  compatible with Adafruit_Neopixel version 1.1.0 or higher
- Added waitForEvent() as alias for `__WFE()` instruction
- Changed FreeRTOS tick source from systick to RTC for low-power mode.
  `configTICK_RATE_HZ` changed to 1024. Upgraded port_cmsis_systick.c to
  SDK13 for bug fix.
- Enabled FreeRTOS's Idle hook, and call `waitForEvent()` in the Idle hook
  if `rtos_idle_callback()` is not defined
- Added `rtos_idle_callback()` as an optional callback to handle background
  tasks in user sketches
- Added a mutex to prevent UART conflicts
- Add a `SoftwareTimer` wrapper class for FreeRTOS's software timer
- Increased `configMINIMAL_STACK_SIZE` from 60 to 100, Increased
  `configTIMER_TASK_STACK_DEPTH` from 80 to 100

### BLE Library

- Add initial Central support and Gatt client service/characteristic classes
    - Added `BLEClientService`
    - Added `BLEClientCharacteristic`: support for long read/write, write
      with/without response.
    - Added `BLEDiscovery`
- Added `BLEGap` and `BLEGatt` to manage peripheral & central with Gatt client
  and server support
- BLE API changes
    - Added `connPaired()`, `requestPairing()`
    - Renamed `BLEBas.update()` to `.write()`
    - Changed Bluefruit `setConnInterval()`/`setConnIntervalMS()` return types
      from `err_t` to `bool`
    - Changed BLECentral `startScanning()`/`stopScanning()`/`connect()` return
      types from `err_t` to `bool`
    - Changed BLECharacteristic `notify()` return type from `err_t` to `bool`
    - Changed BLEHid `report()` function return type from `err_t` to `bool`
    - Changed BLEMid `send()`/`sendSplit()` return type from `err_t` to `bool`
- New BLE services
    - BLEAncs (Apple Notification Center Service)
    - BLEClientUart
    - BLEClientDis
- Added separate thread for callbacks to allow most API functions to be
  invoked directly inside the callback handler

### Tools

- `nrf5x-command-line-tools` is moved to tool dependency to fix windows 10 installation issue #28

### New Examples

- Hardware/
    - hwpwm
    - Fading
- Central/
    - central_bleuart
- Peripheral/
    - ancs
    - ancs_oled
    - hid_camerashutter

## 0.5.1

- Enhanced BLEUuid
- Fixed various typos

## 0.5.0

- Initial release<|MERGE_RESOLUTION|>--- conflicted
+++ resolved
@@ -1,15 +1,13 @@
 # Adafruit nRF52 Arduino Core Changelog
 
-<<<<<<< HEAD
 ## 0.9.0
-=======
+
 ## 0.8.4
 
 - Fix #160: hardware PWM issue that cause Servo freq is 640 hz instead of 50hz
 - Fix #134:  hardcoded pulse limits with Servo
 - Fix upload issue with windows when username has spaces
 - Support serialEvent()
->>>>>>> c44725b0
 
 ## 0.8.3
 
