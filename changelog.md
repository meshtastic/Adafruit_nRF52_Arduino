--- conflicted
+++ resolved
@@ -1,13 +1,9 @@
 # Adafruit nRF52 Arduino Core Changelog
 
-<<<<<<< HEAD
-## 0.9.0
-=======
 ## 0.8.5
 
 - Implement #166 BLE HID Keyboard LED receive from Central, update hid_keyscan & hid_keyboard example.
 - Add hardware's systick sketch example
->>>>>>> dead887f
 
 ## 0.8.4
 
