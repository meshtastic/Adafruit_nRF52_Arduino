import os
import glob
import sys
import subprocess
from subprocess import Popen, PIPE
import time

SUCCEEDED = "\033[32msucceeded\033[0m"
FAILED = "\033[31mfailed\033[0m"
SKIPPED = "\033[33mskipped\033[0m"
WARNING = "\033[31mwarnings\033[0m"

all_warnings = False
exit_status = 0
success_count = 0
fail_count = 0
skip_count = 0

build_format = '| {:20} | {:35} | {:18} | {:6} |'
build_separator = '-' * 83

default_boards = [ 'cluenrf52840', 'cplaynrf52840', 'feather52832', 'feather52840', 'feather52840sense', 'itsybitsy52840' ]
build_boards = []

# build all variants if input not existed
if len(sys.argv) > 1:
    build_boards.append(sys.argv[1])
else:
    build_boards = default_boards

all_examples = list(glob.iglob('libraries/**/*.ino', recursive=True))
all_examples.sort()

def errorOutputFilter(line):
    if len(line) == 0:
        return False
    if line.isspace(): # Note: empty string does not match here!
        return False
    # TODO: additional items to remove?
    return True


def build_examples(variant):
    global exit_status, success_count, fail_count, skip_count, build_format, build_separator

    print('\n')
    print(build_separator)
    print('| {:^79} |'.format('Board ' + variant))
    print(build_separator)
    print(build_format.format('Library', 'Example', '\033[39mResult\033[0m', 'Time'))
    print(build_separator)
    
    fqbn = "adafruit:nrf52:{}:softdevice={},debug=l0".format(variant, 's140v6' if variant != 'feather52832' else 's132v6')

<<<<<<< HEAD
    all_sketches = list(glob.iglob('libraries/**/*.ino', recursive=True))
    all_sketches.sort()
    
    for sketch in all_sketches:
=======
    for sketch in all_examples:
>>>>>>> ce81b830
        start_time = time.monotonic()

        # Skip if contains: ".board.test.skip" or ".all.test.skip"
        # Skip if not contains: ".board.test.only" for a specific board
        sketchdir = os.path.dirname(sketch)
        if os.path.exists(sketchdir + '/.all.test.skip') or os.path.exists(sketchdir + '/.' + variant + '.test.skip'):
            success = SKIPPED
        elif glob.glob(sketchdir+"/.*.test.only") and not os.path.exists(sketchdir + '/.' + variant + '.test.only'):
            success = SKIPPED
        else:
            # TODO - preferably, would have STDERR show up in **both** STDOUT and STDERR.
            #        preferably, would use Python logging handler to get both distinct outputs and one merged output
            #        for now, split STDERR when building with all warnings enabled, so can detect warning/error output.
            if all_warnings:
                build_result = subprocess.run("arduino-cli compile --warnings all --fqbn {} {}".format(fqbn, sketch), shell=True, stdout=PIPE, stderr=PIPE)
            else:
                build_result = subprocess.run("arduino-cli compile --warnings default --fqbn {} {}".format(fqbn, sketch), shell=True, stdout=PIPE, stderr=PIPE)

            # get stderr into a form where len(warningLines) indicates a true warning was output to stderr
            warningLines = [];
            if all_warnings and build_result.stderr:
                tmpWarningLines = build_result.stderr.decode("utf-8").splitlines()
                warningLines = list(filter(errorOutputFilter, (tmpWarningLines)))

            if build_result.returncode != 0:
                exit_status = build_result.returncode
                success = FAILED
                fail_count += 1
            elif len(warningLines) != 0:
                exit_status = -1
                success = WARNING
                fail_count += 1
            else:
                success = SUCCEEDED
                success_count += 1

        build_duration = time.monotonic() - start_time
        print(build_format.format(sketch.split(os.path.sep)[1], os.path.basename(sketch), success, '{:5.2f}s'.format(build_duration)))

        if success != SKIPPED:
            if build_result.returncode != 0:
                print(build_result.stdout.decode("utf-8"))
                if (build_result.stderr):
                    print(build_result.stderr.decode("utf-8"))
            if len(warningLines) != 0:
                for line in warningLines:
                    print(line)
        else:
            skip_count += 1

build_time = time.monotonic()

for board in build_boards:
    build_examples(board)

print(build_separator)
build_time = time.monotonic() - build_time
print("Build Summary: {} {}, {} {}, {} {} and took {:.2f}s".format(success_count, SUCCEEDED, fail_count, FAILED, skip_count, SKIPPED, build_time))
print(build_separator)

sys.exit(exit_status)<|MERGE_RESOLUTION|>--- conflicted
+++ resolved
@@ -52,14 +52,7 @@
     
     fqbn = "adafruit:nrf52:{}:softdevice={},debug=l0".format(variant, 's140v6' if variant != 'feather52832' else 's132v6')
 
-<<<<<<< HEAD
-    all_sketches = list(glob.iglob('libraries/**/*.ino', recursive=True))
-    all_sketches.sort()
-    
-    for sketch in all_sketches:
-=======
     for sketch in all_examples:
->>>>>>> ce81b830
         start_time = time.monotonic()
 
         # Skip if contains: ".board.test.skip" or ".all.test.skip"
@@ -97,6 +90,7 @@
                 success_count += 1
 
         build_duration = time.monotonic() - start_time
+
         print(build_format.format(sketch.split(os.path.sep)[1], os.path.basename(sketch), success, '{:5.2f}s'.format(build_duration)))
 
         if success != SKIPPED:
